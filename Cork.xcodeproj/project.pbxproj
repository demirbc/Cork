// !$*UTF8*$!
{
	archiveVersion = 1;
	classes = {
	};
	objectVersion = 56;
	objects = {

/* Begin PBXBuildFile section */
		63006DFB29AB692B00243E29 /* DisclosureGroup - No Padding.swift in Sources */ = {isa = PBXBuildFile; fileRef = 63006DFA29AB692B00243E29 /* DisclosureGroup - No Padding.swift */; };
		63006E0D29ACC78400243E29 /* Package Dependency.swift in Sources */ = {isa = PBXBuildFile; fileRef = 63006E0C29ACC78400243E29 /* Package Dependency.swift */; };
		63006E1729AD143D00243E29 /* Dependency List.swift in Sources */ = {isa = PBXBuildFile; fileRef = 63006E1629AD143D00243E29 /* Dependency List.swift */; };
		630640C62C25C1B200922977 /* Get Outdated Packages.swift in Sources */ = {isa = PBXBuildFile; fileRef = 630640C52C25C1B200922977 /* Get Outdated Packages.swift */; };
		63085AFC2BB99C9C005F92FD /* Submit System Version.swift in Sources */ = {isa = PBXBuildFile; fileRef = 63085AFB2BB99C9C005F92FD /* Submit System Version.swift */; };
		630D08B929B67E4300802201 /* Brew Pane.swift in Sources */ = {isa = PBXBuildFile; fileRef = 630D08B829B67E4300802201 /* Brew Pane.swift */; };
		631145492BF22633007C9A65 /* Gauge - Mini Gauge.swift in Sources */ = {isa = PBXBuildFile; fileRef = 631145482BF22633007C9A65 /* Gauge - Mini Gauge.swift */; };
		6311454B2BF23821007C9A65 /* Kill Service.swift in Sources */ = {isa = PBXBuildFile; fileRef = 6311454A2BF23821007C9A65 /* Kill Service.swift */; };
		6311454E2BF23E1D007C9A65 /* Self-Compiled View.swift in Sources */ = {isa = PBXBuildFile; fileRef = 6311454D2BF23E1D007C9A65 /* Self-Compiled View.swift */; };
		6311F3D42B0A1DE7008A8067 /* Sudo Required For Removal.swift in Sources */ = {isa = PBXBuildFile; fileRef = 6311F3D32B0A1DE7008A8067 /* Sudo Required For Removal.swift */; };
		6311F3D62B0A1E3C008A8067 /* Sudo Required.swift in Sources */ = {isa = PBXBuildFile; fileRef = 6311F3D52B0A1E3C008A8067 /* Sudo Required.swift */; };
		6311F3D82B0A1EB6008A8067 /* Open Terminal.swift in Sources */ = {isa = PBXBuildFile; fileRef = 6311F3D72B0A1EB6008A8067 /* Open Terminal.swift */; };
		6317BF712ADEE1FD0018E425 /* Top Packages Section.swift in Sources */ = {isa = PBXBuildFile; fileRef = 6317BF702ADEE1FD0018E425 /* Top Packages Section.swift */; };
		6317BF752ADEFB060018E425 /* Ready to Update.swift in Sources */ = {isa = PBXBuildFile; fileRef = 6317BF742ADEFB060018E425 /* Ready to Update.swift */; };
		6317BF772ADEFB690018E425 /* Checking for Updates.swift in Sources */ = {isa = PBXBuildFile; fileRef = 6317BF762ADEFB690018E425 /* Checking for Updates.swift */; };
		6317BF792ADEFCA70018E425 /* Updating Packages.swift in Sources */ = {isa = PBXBuildFile; fileRef = 6317BF782ADEFCA70018E425 /* Updating Packages.swift */; };
		6317BF7B2ADEFD2E0018E425 /* Updating Package Tracker.swift in Sources */ = {isa = PBXBuildFile; fileRef = 6317BF7A2ADEFD2E0018E425 /* Updating Package Tracker.swift */; };
		6317BF7D2ADEFD920018E425 /* Updating Finished.swift in Sources */ = {isa = PBXBuildFile; fileRef = 6317BF7C2ADEFD920018E425 /* Updating Finished.swift */; };
		6317BF812ADEFE4B0018E425 /* No Updates Available.swift in Sources */ = {isa = PBXBuildFile; fileRef = 6317BF802ADEFE4B0018E425 /* No Updates Available.swift */; };
		6317BF832ADEFEAC0018E425 /* Finished Stage.swift in Sources */ = {isa = PBXBuildFile; fileRef = 6317BF822ADEFEAC0018E425 /* Finished Stage.swift */; };
		6317BF852ADEFEE90018E425 /* Errored Out Stage.swift in Sources */ = {isa = PBXBuildFile; fileRef = 6317BF842ADEFEE90018E425 /* Errored Out Stage.swift */; };
		63199FE029980AB9002F50F0 /* Load up Installed Packages.swift in Sources */ = {isa = PBXBuildFile; fileRef = 63199FDF29980AB9002F50F0 /* Load up Installed Packages.swift */; };
		631C2D352BB9DB75006EDCD1 /* Wrong Architecture.swift in Sources */ = {isa = PBXBuildFile; fileRef = 631C2D342BB9DB75006EDCD1 /* Wrong Architecture.swift */; };
		63219ACC2AD2AA5A0037D178 /* Uninstall Orphans - Utility.swift in Sources */ = {isa = PBXBuildFile; fileRef = 63219ACB2AD2AA5A0037D178 /* Uninstall Orphans - Utility.swift */; };
		63219ACE2AD2ACA00037D178 /* Purge Cache Utility.swift in Sources */ = {isa = PBXBuildFile; fileRef = 63219ACD2AD2ACA00037D178 /* Purge Cache Utility.swift */; };
		6322B5AE2BC4364C00D7E380 /* View - Disable animations.swift in Sources */ = {isa = PBXBuildFile; fileRef = 6322B5AD2BC4364C00D7E380 /* View - Disable animations.swift */; };
		632344202C029DAA00E836A2 /* Cork Shortcuts.swift in Sources */ = {isa = PBXBuildFile; fileRef = 6323441F2C029DAA00E836A2 /* Cork Shortcuts.swift */; };
		632459E92AC5E4D800D6D71A /* Full-Size Grouped Form.swift in Sources */ = {isa = PBXBuildFile; fileRef = 632459E82AC5E4D800D6D71A /* Full-Size Grouped Form.swift */; };
		6325561E2AA3CDE50032133D /* Apply Uninstallation Spinner.swift in Sources */ = {isa = PBXBuildFile; fileRef = 6325561D2AA3CDE50032133D /* Apply Uninstallation Spinner.swift */; };
		632C9A1B2BFE2544000912CD /* Custom Homebrew Executable View.swift in Sources */ = {isa = PBXBuildFile; fileRef = 632C9A1A2BFE2544000912CD /* Custom Homebrew Executable View.swift */; };
		632C9A1E2BFE26A6000912CD /* Path Control.swift in Sources */ = {isa = PBXBuildFile; fileRef = 632C9A1D2BFE26A6000912CD /* Path Control.swift */; };
		632C9A212BFE62D0000912CD /* Install Process Custom Search Field.swift in Sources */ = {isa = PBXBuildFile; fileRef = 632C9A202BFE62D0000912CD /* Install Process Custom Search Field.swift */; };
		632C9A252BFF94B4000912CD /* URL - Reveal in Finder.swift in Sources */ = {isa = PBXBuildFile; fileRef = 632C9A242BFF94B4000912CD /* URL - Reveal in Finder.swift */; };
		632FD290299591C10029FC49 /* Get Folder Size.swift in Sources */ = {isa = PBXBuildFile; fileRef = 632FD28F299591C10029FC49 /* Get Folder Size.swift */; };
		632FD292299596790029FC49 /* HelpButton.swift in Sources */ = {isa = PBXBuildFile; fileRef = 632FD291299596790029FC49 /* HelpButton.swift */; };
		632FD2952995A3920029FC49 /* Add Tap View.swift in Sources */ = {isa = PBXBuildFile; fileRef = 632FD2942995A3920029FC49 /* Add Tap View.swift */; };
		632FD2972995A7E50029FC49 /* Nicer Text Editor.swift in Sources */ = {isa = PBXBuildFile; fileRef = 632FD2962995A7E50029FC49 /* Nicer Text Editor.swift */; };
		632FD2992995BF490029FC49 /* Load up Tapped Taps.swift in Sources */ = {isa = PBXBuildFile; fileRef = 632FD2982995BF490029FC49 /* Load up Tapped Taps.swift */; };
		632FD29B2995C1C20029FC49 /* Brew Tap.swift in Sources */ = {isa = PBXBuildFile; fileRef = 632FD29A2995C1C20029FC49 /* Brew Tap.swift */; };
		6330531929966E9F00F34F94 /* Start Page.swift in Sources */ = {isa = PBXBuildFile; fileRef = 6330531829966E9F00F34F94 /* Start Page.swift */; };
		6330531B2996A16600F34F94 /* GroupBox Headline Group.swift in Sources */ = {isa = PBXBuildFile; fileRef = 6330531A2996A16600F34F94 /* GroupBox Headline Group.swift */; };
		633289E729A68A61004B2930 /* Package Installation Steps.swift in Sources */ = {isa = PBXBuildFile; fileRef = 633289E629A68A61004B2930 /* Package Installation Steps.swift */; };
		633289E929A68A8A004B2930 /* Package Installation Stage.swift in Sources */ = {isa = PBXBuildFile; fileRef = 633289E829A68A8A004B2930 /* Package Installation Stage.swift */; };
		633289ED29A68B1E004B2930 /* Installation Progress Tracker.swift in Sources */ = {isa = PBXBuildFile; fileRef = 633289EC29A68B1E004B2930 /* Installation Progress Tracker.swift */; };
		633289EF29A68B36004B2930 /* Search Result Tracker.swift in Sources */ = {isa = PBXBuildFile; fileRef = 633289EE29A68B36004B2930 /* Search Result Tracker.swift */; };
		633289F129A68CDB004B2930 /* Package in Progress of Being Installed.swift in Sources */ = {isa = PBXBuildFile; fileRef = 633289F029A68CDB004B2930 /* Package in Progress of Being Installed.swift */; };
		633513F12A91592800524165 /* Collapsible Section Header.swift in Sources */ = {isa = PBXBuildFile; fileRef = 633513F02A91592800524165 /* Collapsible Section Header.swift */; };
		6337AFED2AE130EF00FE60A5 /* Image - Load from Disk.swift in Sources */ = {isa = PBXBuildFile; fileRef = 6337AFEC2AE130EF00FE60A5 /* Image - Load from Disk.swift */; };
		633AA2202AFEDD9100A5F3E3 /* Export Brewfile.swift in Sources */ = {isa = PBXBuildFile; fileRef = 633AA21F2AFEDD9100A5F3E3 /* Export Brewfile.swift */; };
		633AA2222AFEDD9B00A5F3E3 /* Import Brewfile.swift in Sources */ = {isa = PBXBuildFile; fileRef = 633AA2212AFEDD9B00A5F3E3 /* Import Brewfile.swift */; };
		633AA2242AFEE40500A5F3E3 /* Data File.swift in Sources */ = {isa = PBXBuildFile; fileRef = 633AA2232AFEE40500A5F3E3 /* Data File.swift */; };
		633AA2262AFEF78700A5F3E3 /* UTType - Homebrew Backup Format.swift in Sources */ = {isa = PBXBuildFile; fileRef = 633AA2252AFEF78700A5F3E3 /* UTType - Homebrew Backup Format.swift */; };
		633EB30629BE65EB006CB872 /* Custom Search Field.swift in Sources */ = {isa = PBXBuildFile; fileRef = 633EB30529BE65EB006CB872 /* Custom Search Field.swift */; };
		63405A4A2C027F1300C6E0F2 /* Get Installed Formulae Intent.swift in Sources */ = {isa = PBXBuildFile; fileRef = 63405A492C027F1300C6E0F2 /* Get Installed Formulae Intent.swift */; };
		63405A4D2C02800800C6E0F2 /* Minimal Homebrew Package.swift in Sources */ = {isa = PBXBuildFile; fileRef = 63405A4C2C02800800C6E0F2 /* Minimal Homebrew Package.swift */; };
		63405A512C028AE800C6E0F2 /* Get Installed Packages Intent.swift in Sources */ = {isa = PBXBuildFile; fileRef = 63405A502C028AE800C6E0F2 /* Get Installed Packages Intent.swift */; };
		63405A592C028BF400C6E0F2 /* Get Installed Casks Intent.swift in Sources */ = {isa = PBXBuildFile; fileRef = 63405A582C028BF400C6E0F2 /* Get Installed Casks Intent.swift */; };
		634065652871AA42001A2178 /* CorkApp.swift in Sources */ = {isa = PBXBuildFile; fileRef = 634065642871AA42001A2178 /* CorkApp.swift */; };
		634065672871AA42001A2178 /* ContentView.swift in Sources */ = {isa = PBXBuildFile; fileRef = 634065662871AA42001A2178 /* ContentView.swift */; };
		634065692871AA42001A2178 /* Assets.xcassets in Resources */ = {isa = PBXBuildFile; fileRef = 634065682871AA42001A2178 /* Assets.xcassets */; };
		6340656C2871AA42001A2178 /* Preview Assets.xcassets in Resources */ = {isa = PBXBuildFile; fileRef = 6340656B2871AA42001A2178 /* Preview Assets.xcassets */; };
		634065782871AB3A001A2178 /* Shell Interface.swift in Sources */ = {isa = PBXBuildFile; fileRef = 634065772871AB3A001A2178 /* Shell Interface.swift */; };
		6340657A2871AC27001A2178 /* Brew Data Storage.swift in Sources */ = {isa = PBXBuildFile; fileRef = 634065792871AC27001A2178 /* Brew Data Storage.swift */; };
		6340657D2871AC65001A2178 /* Brew Package.swift in Sources */ = {isa = PBXBuildFile; fileRef = 6340657C2871AC65001A2178 /* Brew Package.swift */; };
		6340657F2871AF68001A2178 /* App Constants.swift in Sources */ = {isa = PBXBuildFile; fileRef = 6340657E2871AF68001A2178 /* App Constants.swift */; };
		634065822871B0BE001A2178 /* Get Contents of Folder.swift in Sources */ = {isa = PBXBuildFile; fileRef = 634065812871B0BE001A2178 /* Get Contents of Folder.swift */; };
		6342117829AA500300E2563B /* Check if URL is Symlink.swift in Sources */ = {isa = PBXBuildFile; fileRef = 6342117729AA500300E2563B /* Check if URL is Symlink.swift */; };
		6342117A29AA52B900E2563B /* Delete Cached Downloads.swift in Sources */ = {isa = PBXBuildFile; fileRef = 6342117929AA52B900E2563B /* Delete Cached Downloads.swift */; };
		6342118029AA9CBB00E2563B /* Maintenance Pane.swift in Sources */ = {isa = PBXBuildFile; fileRef = 6342117F29AA9CBB00E2563B /* Maintenance Pane.swift */; };
		6342118329AA9CF100E2563B /* Ready View.swift in Sources */ = {isa = PBXBuildFile; fileRef = 6342118229AA9CF100E2563B /* Ready View.swift */; };
		634838A629C1D69F00D3C692 /* Outdated Package Tracker.swift in Sources */ = {isa = PBXBuildFile; fileRef = 634838A529C1D69F00D3C692 /* Outdated Package Tracker.swift */; };
		6348D90B2BAC8D9800DBBC55 /* Service Details.swift in Sources */ = {isa = PBXBuildFile; fileRef = 6348D90A2BAC8D9800DBBC55 /* Service Details.swift */; };
		6348D90E2BAC8DD200DBBC55 /* Basic Service Info View.swift in Sources */ = {isa = PBXBuildFile; fileRef = 6348D90D2BAC8DD200DBBC55 /* Basic Service Info View.swift */; };
		6348D9102BAC8E1B00DBBC55 /* Service Locations View.swift in Sources */ = {isa = PBXBuildFile; fileRef = 6348D90F2BAC8E1B00DBBC55 /* Service Locations View.swift */; };
		6348D9132BAC8E8500DBBC55 /* Load up Service Details.swift in Sources */ = {isa = PBXBuildFile; fileRef = 6348D9122BAC8E8500DBBC55 /* Load up Service Details.swift */; };
		6348D9182BAC986300DBBC55 /* Service Header Complex.swift in Sources */ = {isa = PBXBuildFile; fileRef = 6348D9172BAC986300DBBC55 /* Service Header Complex.swift */; };
		63581BCF2BB86AAB009A8E03 /* Menu Bar - Package Overview.swift in Sources */ = {isa = PBXBuildFile; fileRef = 63581BCE2BB86AAB009A8E03 /* Menu Bar - Package Overview.swift */; };
		63581BD12BB86BC4009A8E03 /* Menu Bar - Package Updating.swift in Sources */ = {isa = PBXBuildFile; fileRef = 63581BD02BB86BC4009A8E03 /* Menu Bar - Package Updating.swift */; };
		63581BD32BB86C72009A8E03 /* Switch Cork to Foreground.swift in Sources */ = {isa = PBXBuildFile; fileRef = 63581BD22BB86C72009A8E03 /* Switch Cork to Foreground.swift */; };
		63581BD52BB86CE1009A8E03 /* Menu Bar - Package Installation.swift in Sources */ = {isa = PBXBuildFile; fileRef = 63581BD42BB86CE1009A8E03 /* Menu Bar - Package Installation.swift */; };
		63581BD72BB86D29009A8E03 /* Menu Bar - Orphan Cleanup.swift in Sources */ = {isa = PBXBuildFile; fileRef = 63581BD62BB86D29009A8E03 /* Menu Bar - Orphan Cleanup.swift */; };
		63581BD92BB86D8A009A8E03 /* Menu Bar - Cache Cleanup.swift in Sources */ = {isa = PBXBuildFile; fileRef = 63581BD82BB86D8A009A8E03 /* Menu Bar - Cache Cleanup.swift */; };
		63581BDB2BB86DF1009A8E03 /* Menu Bar - Cached Downloads Cleanup.swift in Sources */ = {isa = PBXBuildFile; fileRef = 63581BDA2BB86DF1009A8E03 /* Menu Bar - Cached Downloads Cleanup.swift */; };
		63581BDD2BB86E5B009A8E03 /* Open Cork Button.swift in Sources */ = {isa = PBXBuildFile; fileRef = 63581BDC2BB86E5B009A8E03 /* Open Cork Button.swift */; };
		63581BDF2BB87A09009A8E03 /* Quit Cork Button.swift in Sources */ = {isa = PBXBuildFile; fileRef = 63581BDE2BB87A09009A8E03 /* Quit Cork Button.swift */; };
		635A50EB29B7740000164FBA /* Pin an Unpin Package.swift in Sources */ = {isa = PBXBuildFile; fileRef = 635A50EA29B7740000164FBA /* Pin an Unpin Package.swift */; };
		635BE04E2A2B3818004DCBD8 /* Casks Section.swift in Sources */ = {isa = PBXBuildFile; fileRef = 635BE04D2A2B3818004DCBD8 /* Casks Section.swift */; };
		635BE0502A2B3822004DCBD8 /* Formulae Section.swift in Sources */ = {isa = PBXBuildFile; fileRef = 635BE04F2A2B3822004DCBD8 /* Formulae Section.swift */; };
		635BE0522A2B382C004DCBD8 /* Taps Section.swift in Sources */ = {isa = PBXBuildFile; fileRef = 635BE0512A2B382C004DCBD8 /* Taps Section.swift */; };
		635E44912A890FD8002C034E /* Get Proxy Settings.swift in Sources */ = {isa = PBXBuildFile; fileRef = 635E44902A890FD8002C034E /* Get Proxy Settings.swift */; };
		635E44932A891050002C034E /* Notifications Pane.swift in Sources */ = {isa = PBXBuildFile; fileRef = 635E44922A891050002C034E /* Notifications Pane.swift */; };
		635E44952A891078002C034E /* Outdated Packages Notification Type.swift in Sources */ = {isa = PBXBuildFile; fileRef = 635E44942A891078002C034E /* Outdated Packages Notification Type.swift */; };
		6360355A29BDF67B00CC0760 /* Update Availability.swift in Sources */ = {isa = PBXBuildFile; fileRef = 6360355929BDF67A00CC0760 /* Update Availability.swift */; };
		63603BA92BBC1C9F0083AEDB /* DavidFoundation in Frameworks */ = {isa = PBXBuildFile; productRef = 63603BA82BBC1C9F0083AEDB /* DavidFoundation */; };
		63603BAC2BBC6B360083AEDB /* Remove Packages Buttons.swift in Sources */ = {isa = PBXBuildFile; fileRef = 63603BAB2BBC6B360083AEDB /* Remove Packages Buttons.swift */; };
		63603BBC2BBEB0110083AEDB /* Uninstallation Confirmation Tracker.swift in Sources */ = {isa = PBXBuildFile; fileRef = 63603BBB2BBEB0110083AEDB /* Uninstallation Confirmation Tracker.swift */; };
		63689F7D2ACC6CFF00BD354C /* Package Detail Header Complex.swift in Sources */ = {isa = PBXBuildFile; fileRef = 63689F7C2ACC6CFF00BD354C /* Package Detail Header Complex.swift */; };
		63689F7F2ACC8FDC00BD354C /* Package Modification Buttons.swift in Sources */ = {isa = PBXBuildFile; fileRef = 63689F7E2ACC8FDC00BD354C /* Package Modification Buttons.swift */; };
		63689F832ACC9FE000BD354C /* Button Bottom Row.swift in Sources */ = {isa = PBXBuildFile; fileRef = 63689F822ACC9FE000BD354C /* Button Bottom Row.swift */; };
		63689F8B2ACCB5B600BD354C /* Load Image from Local URL.swift in Sources */ = {isa = PBXBuildFile; fileRef = 63689F8A2ACCB5B600BD354C /* Load Image from Local URL.swift */; };
		63689FA82ACCC04E00BD354C /* Array - Prepend.swift in Sources */ = {isa = PBXBuildFile; fileRef = 63689FA72ACCC04E00BD354C /* Array - Prepend.swift */; };
		63689FAB2ACDCA1A00BD354C /* Maintenance Running View.swift in Sources */ = {isa = PBXBuildFile; fileRef = 63689FAA2ACDCA1A00BD354C /* Maintenance Running View.swift */; };
		63689FAD2ACDCD2F00BD354C /* Maintenance Finished View.swift in Sources */ = {isa = PBXBuildFile; fileRef = 63689FAC2ACDCD2F00BD354C /* Maintenance Finished View.swift */; };
		63689FB62ACFF18900BD354C /* LaunchAtLogin in Frameworks */ = {isa = PBXBuildFile; productRef = 63689FB52ACFF18900BD354C /* LaunchAtLogin */; };
		63690F7B29C9FBF5008F952C /* Change Package Tag.swift in Sources */ = {isa = PBXBuildFile; fileRef = 63690F7A29C9FBF5008F952C /* Change Package Tag.swift */; };
		63690F7D29C9FC0F008F952C /* Save Data do Disk.swift in Sources */ = {isa = PBXBuildFile; fileRef = 63690F7C29C9FC0F008F952C /* Save Data do Disk.swift */; };
		6369AFBD2BF78E7400E67153 /* Outdated Package Type.swift in Sources */ = {isa = PBXBuildFile; fileRef = 6369AFBC2BF78E7400E67153 /* Outdated Package Type.swift */; };
		6369AFBF2BF7B79500E67153 /* String - Remove Numbers.swift in Sources */ = {isa = PBXBuildFile; fileRef = 6369AFBE2BF7B79500E67153 /* String - Remove Numbers.swift */; };
		6369AFC22BF7B87300E67153 /* String - Letters Only.swift in Sources */ = {isa = PBXBuildFile; fileRef = 6369AFC12BF7B87300E67153 /* String - Letters Only.swift */; };
		636C56332C3B439400EB1053 /* URL - Creation Date.swift in Sources */ = {isa = PBXBuildFile; fileRef = 636C56322C3B439400EB1053 /* URL - Creation Date.swift */; };
		636C56352C3B46A200EB1053 /* URL - Is Directory.swift in Sources */ = {isa = PBXBuildFile; fileRef = 636C56342C3B46A200EB1053 /* URL - Is Directory.swift */; };
		637057442C2D6504002DFA0D /* Installation Terminated Unexpectedly.swift in Sources */ = {isa = PBXBuildFile; fileRef = 637057432C2D6504002DFA0D /* Installation Terminated Unexpectedly.swift */; };
		6371EA1E2871D98100300E1B /* Package List Item.swift in Sources */ = {isa = PBXBuildFile; fileRef = 6371EA1D2871D98100300E1B /* Package List Item.swift */; };
		6371EA232871EE5A00300E1B /* Brew Interface.swift in Sources */ = {isa = PBXBuildFile; fileRef = 6371EA222871EE5A00300E1B /* Brew Interface.swift */; };
		637260C029BE388F00E6E81C /* Tap Details.swift in Sources */ = {isa = PBXBuildFile; fileRef = 637260BF29BE388F00E6E81C /* Tap Details.swift */; };
		637260CB29BE4F6400E6E81C /* Packages Included in Tap.swift in Sources */ = {isa = PBXBuildFile; fileRef = 637260CA29BE4F6400E6E81C /* Packages Included in Tap.swift */; };
		63738C7F2AA38BF9009278B8 /* Updating Process Details.swift in Sources */ = {isa = PBXBuildFile; fileRef = 63738C7E2AA38BF9009278B8 /* Updating Process Details.swift */; };
		63739B862C0660F100DE6A17 /* Binary Already Exists.swift in Sources */ = {isa = PBXBuildFile; fileRef = 63739B852C0660F100DE6A17 /* Binary Already Exists.swift */; };
		6373D9CB29DC60CB00D98607 /* Reinstall Corrupted Package.swift in Sources */ = {isa = PBXBuildFile; fileRef = 6373D9CA29DC60CB00D98607 /* Reinstall Corrupted Package.swift */; };
		6373D9CE29DC623E00D98607 /* Package Reinstallation Stage.swift in Sources */ = {isa = PBXBuildFile; fileRef = 6373D9CD29DC623E00D98607 /* Package Reinstallation Stage.swift */; };
		637402DA299BF878001AB7B1 /* Sidebar View.swift in Sources */ = {isa = PBXBuildFile; fileRef = 637402D9299BF878001AB7B1 /* Sidebar View.swift */; };
		63771DF62BB5C03500A53B93 /* Corrupted Package.swift in Sources */ = {isa = PBXBuildFile; fileRef = 63771DF52BB5C03500A53B93 /* Corrupted Package.swift */; };
		637A7A1E2BAB8A270013667C /* View - On Window Close.swift in Sources */ = {isa = PBXBuildFile; fileRef = 637A7A1D2BAB8A270013667C /* View - On Window Close.swift */; };
		637D538E2BAB01EB00E072DA /* Homebrew Services View.swift in Sources */ = {isa = PBXBuildFile; fileRef = 637D538D2BAB01EB00E072DA /* Homebrew Services View.swift */; };
		637D53912BAB514400E072DA /* Services Sidebar.swift in Sources */ = {isa = PBXBuildFile; fileRef = 637D53902BAB514400E072DA /* Services Sidebar.swift */; };
		637D53942BAB517000E072DA /* Services Tracker.swift in Sources */ = {isa = PBXBuildFile; fileRef = 637D53932BAB517000E072DA /* Services Tracker.swift */; };
		637D53962BAB517800E072DA /* Service.swift in Sources */ = {isa = PBXBuildFile; fileRef = 637D53952BAB517800E072DA /* Service.swift */; };
		637D53992BAB51B300E072DA /* Service Status.swift in Sources */ = {isa = PBXBuildFile; fileRef = 637D53982BAB51B300E072DA /* Service Status.swift */; };
		637D539C2BAB544400E072DA /* Sidebar Service Row.swift in Sources */ = {isa = PBXBuildFile; fileRef = 637D539B2BAB544400E072DA /* Sidebar Service Row.swift */; };
		637D539F2BAB549D00E072DA /* Service Detail.swift in Sources */ = {isa = PBXBuildFile; fileRef = 637D539E2BAB549D00E072DA /* Service Detail.swift */; };
		637D53A22BAB55E100E072DA /* Load up Services.swift in Sources */ = {isa = PBXBuildFile; fileRef = 637D53A12BAB55E100E072DA /* Load up Services.swift */; };
		637D53A42BAB563200E072DA /* Services State.swift in Sources */ = {isa = PBXBuildFile; fileRef = 637D53A32BAB563200E072DA /* Services State.swift */; };
		637D53FA2B9E405600F61361 /* String - LocalizedStringKey to String.swift in Sources */ = {isa = PBXBuildFile; fileRef = 637D53F92B9E405600F61361 /* String - LocalizedStringKey to String.swift */; };
		637D53FC2B9E773A00F61361 /* View - Platform Conditional.swift in Sources */ = {isa = PBXBuildFile; fileRef = 637D53FB2B9E773A00F61361 /* View - Platform Conditional.swift */; };
		637DF9C72C03691C00919152 /* Refresh Packages Intent.swift in Sources */ = {isa = PBXBuildFile; fileRef = 637DF9C62C03691C00919152 /* Refresh Packages Intent.swift */; };
		637E00642872F3CE005C9890 /* Update Packages.swift in Sources */ = {isa = PBXBuildFile; fileRef = 637E00632872F3CE005C9890 /* Update Packages.swift */; };
		637E00662872F629005C9890 /* Update Progress Tracker.swift in Sources */ = {isa = PBXBuildFile; fileRef = 637E00652872F629005C9890 /* Update Progress Tracker.swift */; };
		637E006828733C1C005C9890 /* Search for Package by ID.swift in Sources */ = {isa = PBXBuildFile; fileRef = 637E006728733C1C005C9890 /* Search for Package by ID.swift */; };
		63824AA72AD161E1007B2892 /* Live Code Output.swift in Sources */ = {isa = PBXBuildFile; fileRef = 63824AA62AD161E1007B2892 /* Live Code Output.swift */; };
		6382C8F9299D6C1D00354B19 /* Package Sorting.swift in Sources */ = {isa = PBXBuildFile; fileRef = 6382C8F8299D6C1D00354B19 /* Package Sorting.swift */; };
		6382C8FB299D6E5D00354B19 /* General Pane.swift in Sources */ = {isa = PBXBuildFile; fileRef = 6382C8FA299D6E5D00354B19 /* General Pane.swift */; };
		6382C908299DA02700354B19 /* Uninstall Orphaned Packages.swift in Sources */ = {isa = PBXBuildFile; fileRef = 6382C907299DA02700354B19 /* Uninstall Orphaned Packages.swift */; };
		6382C90A299DA11F00354B19 /* Purge Brew Cache.swift in Sources */ = {isa = PBXBuildFile; fileRef = 6382C909299DA11F00354B19 /* Purge Brew Cache.swift */; };
		6382C90C299DA46100354B19 /* Perform Brew Health Check.swift in Sources */ = {isa = PBXBuildFile; fileRef = 6382C90B299DA46100354B19 /* Perform Brew Health Check.swift */; };
		6386529E2A88F1070001679E /* Send Notification.swift in Sources */ = {isa = PBXBuildFile; fileRef = 6386529D2A88F1070001679E /* Send Notification.swift */; };
		6387A66F2AE8051600517436 /* Button - Large Button.swift in Sources */ = {isa = PBXBuildFile; fileRef = 6387A66E2AE8051600517436 /* Button - Large Button.swift */; };
		6387A6722AE9254200517436 /* Basic Category.swift in Sources */ = {isa = PBXBuildFile; fileRef = 6387A6712AE9254200517436 /* Basic Category.swift */; };
		6387A6742AE9255700517436 /* Discoverability Category.swift in Sources */ = {isa = PBXBuildFile; fileRef = 6387A6732AE9255700517436 /* Discoverability Category.swift */; };
		6387A6762AE9256600517436 /* Package Features Category.swift in Sources */ = {isa = PBXBuildFile; fileRef = 6387A6752AE9256600517436 /* Package Features Category.swift */; };
		6387A6782AE9257800517436 /* Tap Features Category.swift in Sources */ = {isa = PBXBuildFile; fileRef = 6387A6772AE9257800517436 /* Tap Features Category.swift */; };
		6387A67A2AE9258B00517436 /* Extras Category.swift in Sources */ = {isa = PBXBuildFile; fileRef = 6387A6792AE9258B00517436 /* Extras Category.swift */; };
		639246E529A26BB4008149E2 /* REGEX Match.swift in Sources */ = {isa = PBXBuildFile; fileRef = 639246E429A26BB4008149E2 /* REGEX Match.swift */; };
		639246E729A382B1008149E2 /* Uninstallation Progress Wheel.swift in Sources */ = {isa = PBXBuildFile; fileRef = 639246E629A382B1008149E2 /* Uninstallation Progress Wheel.swift */; };
		6392FD132A921BAB00711B92 /* Initial.swift in Sources */ = {isa = PBXBuildFile; fileRef = 6392FD122A921BAB00711B92 /* Initial.swift */; };
		6392FD152A921D5100711B92 /* Searching.swift in Sources */ = {isa = PBXBuildFile; fileRef = 6392FD142A921D5100711B92 /* Searching.swift */; };
		63936A4D29AE6D710069C988 /* Package Caveats.swift in Sources */ = {isa = PBXBuildFile; fileRef = 63936A4C29AE6D710069C988 /* Package Caveats.swift */; };
		63958CFD2877341F00E0B807 /* AppDelegate.swift in Sources */ = {isa = PBXBuildFile; fileRef = 63958CFC2877341F00E0B807 /* AppDelegate.swift */; };
		63958D00287735F800E0B807 /* About View.swift in Sources */ = {isa = PBXBuildFile; fileRef = 63958CFF287735F800E0B807 /* About View.swift */; };
		6397E1552C0BBED500E5F3FB /* Sudo Helper in Resources */ = {isa = PBXBuildFile; fileRef = 6397E1542C0BBED500E5F3FB /* Sudo Helper */; };
		639A7D832871D08200B50280 /* Install Package.swift in Sources */ = {isa = PBXBuildFile; fileRef = 639A7D822871D08200B50280 /* Install Package.swift */; };
		639A7D862871D78C00B50280 /* Package Details.swift in Sources */ = {isa = PBXBuildFile; fileRef = 639A7D852871D78C00B50280 /* Package Details.swift */; };
		639D45DD2BB830D200459DE3 /* Menu Bar Item.swift in Sources */ = {isa = PBXBuildFile; fileRef = 639D45DC2BB830D200459DE3 /* Menu Bar Item.swift */; };
		639D45DF2BB85D3100459DE3 /* No Content Available.swift in Sources */ = {isa = PBXBuildFile; fileRef = 639D45DE2BB85D3100459DE3 /* No Content Available.swift */; };
		639D45E12BB85EB500459DE3 /* View - Fill Available Space.swift in Sources */ = {isa = PBXBuildFile; fileRef = 639D45E02BB85EB500459DE3 /* View - Fill Available Space.swift */; };
		63A018762AFFBD08003A2912 /* Brewfile Export Progress.swift in Sources */ = {isa = PBXBuildFile; fileRef = 63A018752AFFBD08003A2912 /* Brewfile Export Progress.swift */; };
		63A018782AFFBD3F003A2912 /* Brewfile Import Progress.swift in Sources */ = {isa = PBXBuildFile; fileRef = 63A018772AFFBD3F003A2912 /* Brewfile Import Progress.swift */; };
		63A0187B2AFFBF1A003A2912 /* Brewfile Import Stage.swift in Sources */ = {isa = PBXBuildFile; fileRef = 63A0187A2AFFBF1A003A2912 /* Brewfile Import Stage.swift */; };
		63A38B9329BA0AFD0080158C /* Refresh Packages.swift in Sources */ = {isa = PBXBuildFile; fileRef = 63A38B9229BA0AFD0080158C /* Refresh Packages.swift */; };
		63A38B9629BA0B6E0080158C /* Update Packages View.swift in Sources */ = {isa = PBXBuildFile; fileRef = 63A38B9529BA0B6E0080158C /* Update Packages View.swift */; };
		63A38B9829BA0B910080158C /* Package Updating Steps.swift in Sources */ = {isa = PBXBuildFile; fileRef = 63A38B9729BA0B910080158C /* Package Updating Steps.swift */; };
		63A87465298FE7FC009F9533 /* Search for Package.swift in Sources */ = {isa = PBXBuildFile; fileRef = 63A87464298FE7FC009F9533 /* Search for Package.swift */; };
		63A87468298FE811009F9533 /* Package Types.swift in Sources */ = {isa = PBXBuildFile; fileRef = 63A87467298FE811009F9533 /* Package Types.swift */; };
		63A8746A2990127D009F9533 /* PillText.swift in Sources */ = {isa = PBXBuildFile; fileRef = 63A874692990127D009F9533 /* PillText.swift */; };
		63A8746C2990477A009F9533 /* Uninstall Packages.swift in Sources */ = {isa = PBXBuildFile; fileRef = 63A8746B2990477A009F9533 /* Uninstall Packages.swift */; };
		63A8746E29904A7F009F9533 /* App State.swift in Sources */ = {isa = PBXBuildFile; fileRef = 63A8746D29904A7F009F9533 /* App State.swift */; };
		63A8A1292AE3FC7300FA21C7 /* Onboarding.swift in Sources */ = {isa = PBXBuildFile; fileRef = 63A8A1282AE3FC7300FA21C7 /* Onboarding.swift */; };
		63A8A12C2AE3FDEC00FA21C7 /* Onboarding Defaults Slider.swift in Sources */ = {isa = PBXBuildFile; fileRef = 63A8A12B2AE3FDEC00FA21C7 /* Onboarding Defaults Slider.swift */; };
		63A8D2F129CA343F00E892FB /* Save Tagged IDs to Disk.swift in Sources */ = {isa = PBXBuildFile; fileRef = 63A8D2F029CA343F00E892FB /* Save Tagged IDs to Disk.swift */; };
		63A8D2F329CA346400E892FB /* Load Tagged IDs from Disk.swift in Sources */ = {isa = PBXBuildFile; fileRef = 63A8D2F229CA346400E892FB /* Load Tagged IDs from Disk.swift */; };
		63A8D2F729CA605200E892FB /* Apply Tags to Package Array.swift in Sources */ = {isa = PBXBuildFile; fileRef = 63A8D2F629CA605200E892FB /* Apply Tags to Package Array.swift */; };
		63A90D8B2AA268C700CEC48E /* Sanitized Package Name.swift in Sources */ = {isa = PBXBuildFile; fileRef = 63A90D8A2AA268C700CEC48E /* Sanitized Package Name.swift */; };
		63A96F6E2AA4B3D90029E33B /* Add Tap.swift in Sources */ = {isa = PBXBuildFile; fileRef = 63A96F6D2AA4B3D90029E33B /* Add Tap.swift */; };
		63A96F702AA4B3F70029E33B /* Remove Tap.swift in Sources */ = {isa = PBXBuildFile; fileRef = 63A96F6F2AA4B3F70029E33B /* Remove Tap.swift */; };
		63A96F722AA4F8030029E33B /* Array - Get Difference.swift in Sources */ = {isa = PBXBuildFile; fileRef = 63A96F712AA4F8030029E33B /* Array - Get Difference.swift */; };
		63A96F742AA520120029E33B /* Inline Fatal Error.swift in Sources */ = {isa = PBXBuildFile; fileRef = 63A96F732AA520120029E33B /* Inline Fatal Error.swift */; };
		63A9778529A7D5800091DF2E /* Synchnorize Installed Packages.swift in Sources */ = {isa = PBXBuildFile; fileRef = 63A9778429A7D5800091DF2E /* Synchnorize Installed Packages.swift */; };
		63AB6C492A9FEC2E00E58B93 /* Top Package List Item.swift in Sources */ = {isa = PBXBuildFile; fileRef = 63AB6C482A9FEC2E00E58B93 /* Top Package List Item.swift */; };
		63AC993029A7814700B38D7C /* String - Contains Element in Array.swift in Sources */ = {isa = PBXBuildFile; fileRef = 63AC992F29A7814700B38D7C /* String - Contains Element in Array.swift */; };
		63ACBBE12BA88F6600B26D7E /* Check If User Bought Cork.swift in Sources */ = {isa = PBXBuildFile; fileRef = 63ACBBE02BA88F6600B26D7E /* Check If User Bought Cork.swift */; };
		63ACBBE42BA891E900B26D7E /* Licensing State.swift in Sources */ = {isa = PBXBuildFile; fileRef = 63ACBBE32BA891E900B26D7E /* Licensing State.swift */; };
		63ACBBE72BA8983D00B26D7E /* Licensing View.swift in Sources */ = {isa = PBXBuildFile; fileRef = 63ACBBE62BA8983D00B26D7E /* Licensing View.swift */; };
		63ACBBED2BA898EB00B26D7E /* Licensing - Not Bought Or Activated View.swift in Sources */ = {isa = PBXBuildFile; fileRef = 63ACBBEC2BA898EB00B26D7E /* Licensing - Not Bought Or Activated View.swift */; };
		63ACBBEF2BA8991400B26D7E /* Licensing - Demo View.swift in Sources */ = {isa = PBXBuildFile; fileRef = 63ACBBEE2BA8991400B26D7E /* Licensing - Demo View.swift */; };
		63ACBBF12BA8991F00B26D7E /* Licensing - Bought View.swift in Sources */ = {isa = PBXBuildFile; fileRef = 63ACBBF02BA8991F00B26D7E /* Licensing - Bought View.swift */; };
		63ACBBF32BA8D47100B26D7E /* Date - Make Saveable in AppStorage.swift in Sources */ = {isa = PBXBuildFile; fileRef = 63ACBBF22BA8D47100B26D7E /* Date - Make Saveable in AppStorage.swift */; };
		63B7337B2B02E21D00366C77 /* Advanced Pane.swift in Sources */ = {isa = PBXBuildFile; fileRef = 63B7337A2B02E21D00366C77 /* Advanced Pane.swift */; };
		63B8D4FA299E442300AA7CFA /* View - Conditional Modifiers.swift in Sources */ = {isa = PBXBuildFile; fileRef = 63B8D4F9299E442300AA7CFA /* View - Conditional Modifiers.swift */; };
		63BE67E42B0EBCB2000FD594 /* Subtitle Text.swift in Sources */ = {isa = PBXBuildFile; fileRef = 63BE67E32B0EBCB2000FD594 /* Subtitle Text.swift */; };
		63BE67E62B0EC015000FD594 /* No Updates Available Box.swift in Sources */ = {isa = PBXBuildFile; fileRef = 63BE67E52B0EC015000FD594 /* No Updates Available Box.swift */; };
		63BE889C2A910BB0003C6E59 /* Top Package Sorting.swift in Sources */ = {isa = PBXBuildFile; fileRef = 63BE889B2A910BB0003C6E59 /* Top Package Sorting.swift */; };
		63C1A3182AD0997200F36371 /* Outdated Packages Box.swift in Sources */ = {isa = PBXBuildFile; fileRef = 63C1A3172AD0997200F36371 /* Outdated Packages Box.swift */; };
		63C2EF012C4D53CF00900986 /* No Description Provided View.swift in Sources */ = {isa = PBXBuildFile; fileRef = 63C2EF002C4D53CF00900986 /* No Description Provided View.swift */; };
		63C49EA42B1E943500DAD508 /* Tap - Initial.swift in Sources */ = {isa = PBXBuildFile; fileRef = 63C49EA32B1E943500DAD508 /* Tap - Initial.swift */; };
		63C49EA62B1E964B00DAD508 /* Tap - Adding.swift in Sources */ = {isa = PBXBuildFile; fileRef = 63C49EA52B1E964B00DAD508 /* Tap - Adding.swift */; };
		63C49EA82B1E96D300DAD508 /* Tap - Finished.swift in Sources */ = {isa = PBXBuildFile; fileRef = 63C49EA72B1E96D300DAD508 /* Tap - Finished.swift */; };
		63C49EAB2B1E975100DAD508 /* Tap - Error.swift in Sources */ = {isa = PBXBuildFile; fileRef = 63C49EAA2B1E975100DAD508 /* Tap - Error.swift */; };
		63C830BC29984B1A002D11BB /* Used Package.swift in Sources */ = {isa = PBXBuildFile; fileRef = 63C830BB29984B1A002D11BB /* Used Package.swift */; };
		63C830BE29984B49002D11BB /* Acknowledged Contributor.swift in Sources */ = {isa = PBXBuildFile; fileRef = 63C830BD29984B49002D11BB /* Acknowledged Contributor.swift */; };
		63C830C129984BA4002D11BB /* Button That Opens Websites.swift in Sources */ = {isa = PBXBuildFile; fileRef = 63C830C029984BA4002D11BB /* Button That Opens Websites.swift */; };
		63CBCC4A2AC9835400E1E95B /* Package Caveat Full Display.swift in Sources */ = {isa = PBXBuildFile; fileRef = 63CBCC492AC9835400E1E95B /* Package Caveat Full Display.swift */; };
		63CBCC4D2AC983FB00E1E95B /* Package Caveat Minified Display.swift in Sources */ = {isa = PBXBuildFile; fileRef = 63CBCC4C2AC983FB00E1E95B /* Package Caveat Minified Display.swift */; };
		63CBCC4F2AC9B46E00E1E95B /* Copy to Clipboard.swift in Sources */ = {isa = PBXBuildFile; fileRef = 63CBCC4E2AC9B46E00E1E95B /* Copy to Clipboard.swift */; };
		63D024E32AC769AC0050F9D0 /* Presenting Search Results.swift in Sources */ = {isa = PBXBuildFile; fileRef = 63D024E22AC769AC0050F9D0 /* Presenting Search Results.swift */; };
		63D024E52AC76DCD0050F9D0 /* Installing.swift in Sources */ = {isa = PBXBuildFile; fileRef = 63D024E42AC76DCD0050F9D0 /* Installing.swift */; };
		63D51F65299A992900203F3F /* Settings View.swift in Sources */ = {isa = PBXBuildFile; fileRef = 63D51F64299A992900203F3F /* Settings View.swift */; };
		63D51F68299A9A6000203F3F /* Installation Pane.swift in Sources */ = {isa = PBXBuildFile; fileRef = 63D51F67299A9A6000203F3F /* Installation Pane.swift */; };
		63D51F6B299A9AC500203F3F /* Settings Pane Template.swift in Sources */ = {isa = PBXBuildFile; fileRef = 63D51F6A299A9AC500203F3F /* Settings Pane Template.swift */; };
		63D51F6E299AAFE500203F3F /* Maintenance View.swift in Sources */ = {isa = PBXBuildFile; fileRef = 63D51F6D299AAFE500203F3F /* Maintenance View.swift */; };
		63D51F71299AEE5100203F3F /* Complex with Icon.swift in Sources */ = {isa = PBXBuildFile; fileRef = 63D51F70299AEE5100203F3F /* Complex with Icon.swift */; };
		63D5829E2BF14AD4004538FD /* Synchronize Services.swift in Sources */ = {isa = PBXBuildFile; fileRef = 63D5829D2BF14AD4004538FD /* Synchronize Services.swift */; };
		63D582A02BF14F67004538FD /* Services Fatal Errors.swift in Sources */ = {isa = PBXBuildFile; fileRef = 63D5829F2BF14F67004538FD /* Services Fatal Errors.swift */; };
		63D67B712AC5A27F002EB992 /* Package System Info.swift in Sources */ = {isa = PBXBuildFile; fileRef = 63D67B702AC5A27F002EB992 /* Package System Info.swift */; };
		63D67B732AC5AC78002EB992 /* Package Dependencies.swift in Sources */ = {isa = PBXBuildFile; fileRef = 63D67B722AC5AC78002EB992 /* Package Dependencies.swift */; };
		63D67B752AC5C1EE002EB992 /* Binding - Reverse Bool Value.swift in Sources */ = {isa = PBXBuildFile; fileRef = 63D67B742AC5C1EE002EB992 /* Binding - Reverse Bool Value.swift */; };
		63D67B782AC5E205002EB992 /* Tap Title.swift in Sources */ = {isa = PBXBuildFile; fileRef = 63D67B772AC5E205002EB992 /* Tap Title.swift */; };
		63D67B7A2AC5E28C002EB992 /* Tap Info.swift in Sources */ = {isa = PBXBuildFile; fileRef = 63D67B792AC5E28C002EB992 /* Tap Info.swift */; };
		63D67B7C2AC5E37E002EB992 /* Included Packages.swift in Sources */ = {isa = PBXBuildFile; fileRef = 63D67B7B2AC5E37E002EB992 /* Included Packages.swift */; };
		63D830FC29990DD600FA802F /* Terminal Output.swift in Sources */ = {isa = PBXBuildFile; fileRef = 63D830FB29990DD600FA802F /* Terminal Output.swift */; };
		63D83101299927C800FA802F /* Disappearable Sheet.swift in Sources */ = {isa = PBXBuildFile; fileRef = 63D83100299927C800FA802F /* Disappearable Sheet.swift */; };
		63D83103299928B400FA802F /* Headline with Subheadline.swift in Sources */ = {isa = PBXBuildFile; fileRef = 63D83102299928B400FA802F /* Headline with Subheadline.swift */; };
		63D831052999331D00FA802F /* Sheet with Title.swift in Sources */ = {isa = PBXBuildFile; fileRef = 63D831042999331D00FA802F /* Sheet with Title.swift */; };
		63D83107299935E900FA802F /* Dismiss Sheet Button.swift in Sources */ = {isa = PBXBuildFile; fileRef = 63D83106299935E900FA802F /* Dismiss Sheet Button.swift */; };
		63D8310A299982EA00FA802F /* Search Result Row.swift in Sources */ = {isa = PBXBuildFile; fileRef = 63D83109299982EA00FA802F /* Search Result Row.swift */; };
		63D86EB229C0972A00AD64D2 /* Package Search Token.swift in Sources */ = {isa = PBXBuildFile; fileRef = 63D86EB129C0972A00AD64D2 /* Package Search Token.swift */; };
		63D8C957287A1D0800483A52 /* Loading View.swift in Sources */ = {isa = PBXBuildFile; fileRef = 63D8C956287A1D0800483A52 /* Loading View.swift */; };
		63DBAA4D2C2620FA00F5D50A /* Parse Tap Info.swift in Sources */ = {isa = PBXBuildFile; fileRef = 63DBAA4C2C2620FA00F5D50A /* Parse Tap Info.swift */; };
		63DBAA502C26222100F5D50A /* Tap Codable Model.swift in Sources */ = {isa = PBXBuildFile; fileRef = 63DBAA4F2C26222100F5D50A /* Tap Codable Model.swift */; };
		63DBAA532C2624F600F5D50A /* JSON Parsing Error.swift in Sources */ = {isa = PBXBuildFile; fileRef = 63DBAA522C2624F600F5D50A /* JSON Parsing Error.swift */; };
		63DD44112C093E770084DA07 /* Displayable Alerts - Descriptions.swift in Sources */ = {isa = PBXBuildFile; fileRef = 63DD44102C093E770084DA07 /* Displayable Alerts - Descriptions.swift */; };
		63DD44142C0941B90084DA07 /* Displayable Alerts - Recovery Suggestions.swift in Sources */ = {isa = PBXBuildFile; fileRef = 63DD44132C0941B90084DA07 /* Displayable Alerts - Recovery Suggestions.swift */; };
		63DD44162C09E5E70084DA07 /* Restart Cork Button.swift in Sources */ = {isa = PBXBuildFile; fileRef = 63DD44152C09E5E70084DA07 /* Restart Cork Button.swift */; };
		63E41C2F29C50A480084E266 /* Package Updating Stages.swift in Sources */ = {isa = PBXBuildFile; fileRef = 6360355729BDE7BF00CC0760 /* Package Updating Stages.swift */; };
		63E41C3129C527C20084E266 /* Array - Get Second to Last Element.swift in Sources */ = {isa = PBXBuildFile; fileRef = 63E41C3029C527C20084E266 /* Array - Get Second to Last Element.swift */; };
		63E716D529DDB797004FD2B4 /* Outdated Package List Box.swift in Sources */ = {isa = PBXBuildFile; fileRef = 63E716D429DDB797004FD2B4 /* Outdated Package List Box.swift */; };
		63E716D729DDB8C5004FD2B4 /* Outdated Package Loader Box.swift in Sources */ = {isa = PBXBuildFile; fileRef = 63E716D629DDB8C5004FD2B4 /* Outdated Package Loader Box.swift */; };
		63E716D929DDB918004FD2B4 /* Package And Tap Overview Box.swift in Sources */ = {isa = PBXBuildFile; fileRef = 63E716D829DDB918004FD2B4 /* Package And Tap Overview Box.swift */; };
		63E716DB29DDB9D0004FD2B4 /* Analytics Status Box.swift in Sources */ = {isa = PBXBuildFile; fileRef = 63E716DA29DDB9D0004FD2B4 /* Analytics Status Box.swift */; };
		63E716DD29DDBA54004FD2B4 /* Cached Downloads Folder Info Box.swift in Sources */ = {isa = PBXBuildFile; fileRef = 63E716DC29DDBA54004FD2B4 /* Cached Downloads Folder Info Box.swift */; };
		63E716E029DDC03E004FD2B4 /* Outdated Package.swift in Sources */ = {isa = PBXBuildFile; fileRef = 63E716DF29DDC03E004FD2B4 /* Outdated Package.swift */; };
		63E716E429DDCEDE004FD2B4 /* Update Some Packages View.swift in Sources */ = {isa = PBXBuildFile; fileRef = 63E716E329DDCEDE004FD2B4 /* Update Some Packages View.swift */; };
<<<<<<< HEAD
		63E9A6202C49C79A0096CB57 /* Brew Package Details.swift in Sources */ = {isa = PBXBuildFile; fileRef = 63E9A61F2C49C79A0096CB57 /* Brew Package Details.swift */; };
		63E9A6232C49C9C40096CB57 /* Load Up Package Info.swift in Sources */ = {isa = PBXBuildFile; fileRef = 63E9A6222C49C9C40096CB57 /* Load Up Package Info.swift */; };
=======
		63E9A6182C4735580096CB57 /* NSButton Port.swift in Sources */ = {isa = PBXBuildFile; fileRef = 63E9A6172C4735580096CB57 /* NSButton Port.swift */; };
		63E9A61A2C480CCE0096CB57 /* Outdated Package Info Amount.swift in Sources */ = {isa = PBXBuildFile; fileRef = 63E9A6192C480CCE0096CB57 /* Outdated Package Info Amount.swift */; };
>>>>>>> 7d63d81b
		63EC74C92A87C9E9001187F2 /* Network Proxy.swift in Sources */ = {isa = PBXBuildFile; fileRef = 63EC74C82A87C9E9001187F2 /* Network Proxy.swift */; };
		63EEC6962B23EB3600CAAEEC /* ProcessInfo - CPU Architecture.swift in Sources */ = {isa = PBXBuildFile; fileRef = 63EEC6952B23EB3600CAAEEC /* ProcessInfo - CPU Architecture.swift */; };
		63EF569B2AC31AA600199F7B /* Basic Package Info.swift in Sources */ = {isa = PBXBuildFile; fileRef = 63EF569A2AC31AA600199F7B /* Basic Package Info.swift */; };
		63F44AC62AF6CB6000CA0C16 /* Cached Download.swift in Sources */ = {isa = PBXBuildFile; fileRef = 63F44AC52AF6CB6000CA0C16 /* Cached Download.swift */; };
		63F6226F2BAF5B9700FBDB20 /* String - Window IDs.swift in Sources */ = {isa = PBXBuildFile; fileRef = 63F6226E2BAF5B9700FBDB20 /* String - Window IDs.swift */; };
		63F622712BB1D15F00FBDB20 /* PrivacyInfo.xcprivacy in Resources */ = {isa = PBXBuildFile; fileRef = 63F622702BB1D15F00FBDB20 /* PrivacyInfo.xcprivacy */; };
		63F622722BB1D15F00FBDB20 /* PrivacyInfo.xcprivacy in Resources */ = {isa = PBXBuildFile; fileRef = 63F622702BB1D15F00FBDB20 /* PrivacyInfo.xcprivacy */; };
		63FD6C342BF023C90015A672 /* Start Service.swift in Sources */ = {isa = PBXBuildFile; fileRef = 63FD6C332BF023C90015A672 /* Start Service.swift */; };
		63FD6C362BF0240F0015A672 /* Stop Service.swift in Sources */ = {isa = PBXBuildFile; fileRef = 63FD6C352BF0240F0015A672 /* Stop Service.swift */; };
		63FD6C382BF0251D0015A672 /* Service Modification Buttons.swift in Sources */ = {isa = PBXBuildFile; fileRef = 63FD6C372BF0251D0015A672 /* Service Modification Buttons.swift */; };
		63FFE5742A90CB3F00F95E54 /* Load up Top Packages.swift in Sources */ = {isa = PBXBuildFile; fileRef = 63FFE5732A90CB3F00F95E54 /* Load up Top Packages.swift */; };
		63FFE5762A90CB5900F95E54 /* Download Data From URL.swift in Sources */ = {isa = PBXBuildFile; fileRef = 63FFE5752A90CB5900F95E54 /* Download Data From URL.swift */; };
		63FFE5792A90CB8700F95E54 /* Top Package.swift in Sources */ = {isa = PBXBuildFile; fileRef = 63FFE5782A90CB8700F95E54 /* Top Package.swift */; };
		63FFE57C2A90D61500F95E54 /* Top Packages Tracker.swift in Sources */ = {isa = PBXBuildFile; fileRef = 63FFE57B2A90D61500F95E54 /* Top Packages Tracker.swift */; };
		63FFE57E2A90D9E300F95E54 /* Day Spans.swift in Sources */ = {isa = PBXBuildFile; fileRef = 63FFE57D2A90D9E300F95E54 /* Day Spans.swift */; };
		63FFE5802A90E7F400F95E54 /* Discoverability Pane.swift in Sources */ = {isa = PBXBuildFile; fileRef = 63FFE57F2A90E7F400F95E54 /* Discoverability Pane.swift */; };
		63FFEF4E29CB5D9400D6FFC4 /* Restart App.swift in Sources */ = {isa = PBXBuildFile; fileRef = 63FFEF4D29CB5D9400D6FFC4 /* Restart App.swift */; };
		63FFEF5029CB5EEE00D6FFC4 /* Displayable Alerts.swift in Sources */ = {isa = PBXBuildFile; fileRef = 63FFEF4F29CB5EEE00D6FFC4 /* Displayable Alerts.swift */; };
		9606D0AD2AAB8B8E005B7DBA /* Sidebar Package Row.swift in Sources */ = {isa = PBXBuildFile; fileRef = 9606D0AC2AAB8B8E005B7DBA /* Sidebar Package Row.swift */; };
		C45945172A91232900271D99 /* index.html in Resources */ = {isa = PBXBuildFile; fileRef = C45945192A91232900271D99 /* index.html */; };
		C459451A2A91232E00271D99 /* topic1.html in Resources */ = {isa = PBXBuildFile; fileRef = C459451C2A91232E00271D99 /* topic1.html */; };
		C459451D2A91233400271D99 /* topic2.html in Resources */ = {isa = PBXBuildFile; fileRef = C459451F2A91233400271D99 /* topic2.html */; };
		C45C26112ABCC2C600290D26 /* Localizable.xcstrings in Resources */ = {isa = PBXBuildFile; fileRef = C45C26102ABCC2C600290D26 /* Localizable.xcstrings */; };
		C4C2A0E72A910A0D00E6F172 /* CorkHelp.help in Resources */ = {isa = PBXBuildFile; fileRef = C4C2A0E02A9108DA00E6F172 /* CorkHelp.help */; };
/* End PBXBuildFile section */

/* Begin PBXContainerItemProxy section */
		C4C2A0E52A9109EB00E6F172 /* PBXContainerItemProxy */ = {
			isa = PBXContainerItemProxy;
			containerPortal = 634065592871AA42001A2178 /* Project object */;
			proxyType = 1;
			remoteGlobalIDString = C4C2A0DF2A9108DA00E6F172;
			remoteInfo = CorkHelp;
		};
/* End PBXContainerItemProxy section */

/* Begin PBXCopyFilesBuildPhase section */
		63E5FBC42C027E57005AAE92 /* Embed Foundation Extensions */ = {
			isa = PBXCopyFilesBuildPhase;
			buildActionMask = 2147483647;
			dstPath = "";
			dstSubfolderSpec = 13;
			files = (
			);
			name = "Embed Foundation Extensions";
			runOnlyForDeploymentPostprocessing = 0;
		};
/* End PBXCopyFilesBuildPhase section */

/* Begin PBXFileReference section */
		63006DFA29AB692B00243E29 /* DisclosureGroup - No Padding.swift */ = {isa = PBXFileReference; lastKnownFileType = sourcecode.swift; path = "DisclosureGroup - No Padding.swift"; sourceTree = "<group>"; };
		63006E0C29ACC78400243E29 /* Package Dependency.swift */ = {isa = PBXFileReference; lastKnownFileType = sourcecode.swift; path = "Package Dependency.swift"; sourceTree = "<group>"; };
		63006E1629AD143D00243E29 /* Dependency List.swift */ = {isa = PBXFileReference; lastKnownFileType = sourcecode.swift; path = "Dependency List.swift"; sourceTree = "<group>"; };
		630640C52C25C1B200922977 /* Get Outdated Packages.swift */ = {isa = PBXFileReference; lastKnownFileType = sourcecode.swift; path = "Get Outdated Packages.swift"; sourceTree = "<group>"; };
		63085AFB2BB99C9C005F92FD /* Submit System Version.swift */ = {isa = PBXFileReference; lastKnownFileType = sourcecode.swift; path = "Submit System Version.swift"; sourceTree = "<group>"; };
		630D08B829B67E4300802201 /* Brew Pane.swift */ = {isa = PBXFileReference; lastKnownFileType = sourcecode.swift; path = "Brew Pane.swift"; sourceTree = "<group>"; };
		631145482BF22633007C9A65 /* Gauge - Mini Gauge.swift */ = {isa = PBXFileReference; lastKnownFileType = sourcecode.swift; path = "Gauge - Mini Gauge.swift"; sourceTree = "<group>"; };
		6311454A2BF23821007C9A65 /* Kill Service.swift */ = {isa = PBXFileReference; lastKnownFileType = sourcecode.swift; path = "Kill Service.swift"; sourceTree = "<group>"; };
		6311454D2BF23E1D007C9A65 /* Self-Compiled View.swift */ = {isa = PBXFileReference; lastKnownFileType = sourcecode.swift; path = "Self-Compiled View.swift"; sourceTree = "<group>"; };
		6311F3D32B0A1DE7008A8067 /* Sudo Required For Removal.swift */ = {isa = PBXFileReference; lastKnownFileType = sourcecode.swift; path = "Sudo Required For Removal.swift"; sourceTree = "<group>"; };
		6311F3D52B0A1E3C008A8067 /* Sudo Required.swift */ = {isa = PBXFileReference; lastKnownFileType = sourcecode.swift; path = "Sudo Required.swift"; sourceTree = "<group>"; };
		6311F3D72B0A1EB6008A8067 /* Open Terminal.swift */ = {isa = PBXFileReference; lastKnownFileType = sourcecode.swift; path = "Open Terminal.swift"; sourceTree = "<group>"; };
		6317BF702ADEE1FD0018E425 /* Top Packages Section.swift */ = {isa = PBXFileReference; lastKnownFileType = sourcecode.swift; path = "Top Packages Section.swift"; sourceTree = "<group>"; };
		6317BF742ADEFB060018E425 /* Ready to Update.swift */ = {isa = PBXFileReference; lastKnownFileType = sourcecode.swift; path = "Ready to Update.swift"; sourceTree = "<group>"; };
		6317BF762ADEFB690018E425 /* Checking for Updates.swift */ = {isa = PBXFileReference; lastKnownFileType = sourcecode.swift; path = "Checking for Updates.swift"; sourceTree = "<group>"; };
		6317BF782ADEFCA70018E425 /* Updating Packages.swift */ = {isa = PBXFileReference; lastKnownFileType = sourcecode.swift; path = "Updating Packages.swift"; sourceTree = "<group>"; };
		6317BF7A2ADEFD2E0018E425 /* Updating Package Tracker.swift */ = {isa = PBXFileReference; lastKnownFileType = sourcecode.swift; path = "Updating Package Tracker.swift"; sourceTree = "<group>"; };
		6317BF7C2ADEFD920018E425 /* Updating Finished.swift */ = {isa = PBXFileReference; lastKnownFileType = sourcecode.swift; path = "Updating Finished.swift"; sourceTree = "<group>"; };
		6317BF802ADEFE4B0018E425 /* No Updates Available.swift */ = {isa = PBXFileReference; lastKnownFileType = sourcecode.swift; path = "No Updates Available.swift"; sourceTree = "<group>"; };
		6317BF822ADEFEAC0018E425 /* Finished Stage.swift */ = {isa = PBXFileReference; lastKnownFileType = sourcecode.swift; path = "Finished Stage.swift"; sourceTree = "<group>"; };
		6317BF842ADEFEE90018E425 /* Errored Out Stage.swift */ = {isa = PBXFileReference; lastKnownFileType = sourcecode.swift; path = "Errored Out Stage.swift"; sourceTree = "<group>"; };
		63199FDF29980AB9002F50F0 /* Load up Installed Packages.swift */ = {isa = PBXFileReference; lastKnownFileType = sourcecode.swift; path = "Load up Installed Packages.swift"; sourceTree = "<group>"; };
		631C2D342BB9DB75006EDCD1 /* Wrong Architecture.swift */ = {isa = PBXFileReference; lastKnownFileType = sourcecode.swift; path = "Wrong Architecture.swift"; sourceTree = "<group>"; };
		63219ACB2AD2AA5A0037D178 /* Uninstall Orphans - Utility.swift */ = {isa = PBXFileReference; lastKnownFileType = sourcecode.swift; path = "Uninstall Orphans - Utility.swift"; sourceTree = "<group>"; };
		63219ACD2AD2ACA00037D178 /* Purge Cache Utility.swift */ = {isa = PBXFileReference; lastKnownFileType = sourcecode.swift; path = "Purge Cache Utility.swift"; sourceTree = "<group>"; };
		6322B5AD2BC4364C00D7E380 /* View - Disable animations.swift */ = {isa = PBXFileReference; lastKnownFileType = sourcecode.swift; path = "View - Disable animations.swift"; sourceTree = "<group>"; };
		6323441F2C029DAA00E836A2 /* Cork Shortcuts.swift */ = {isa = PBXFileReference; lastKnownFileType = sourcecode.swift; path = "Cork Shortcuts.swift"; sourceTree = "<group>"; };
		632459E82AC5E4D800D6D71A /* Full-Size Grouped Form.swift */ = {isa = PBXFileReference; lastKnownFileType = sourcecode.swift; path = "Full-Size Grouped Form.swift"; sourceTree = "<group>"; };
		6325561D2AA3CDE50032133D /* Apply Uninstallation Spinner.swift */ = {isa = PBXFileReference; lastKnownFileType = sourcecode.swift; path = "Apply Uninstallation Spinner.swift"; sourceTree = "<group>"; };
		632C9A162BFE1083000912CD /* String - Letters Only.swift */ = {isa = PBXFileReference; fileEncoding = 4; lastKnownFileType = sourcecode.swift; path = "String - Letters Only.swift"; sourceTree = "<group>"; };
		632C9A1A2BFE2544000912CD /* Custom Homebrew Executable View.swift */ = {isa = PBXFileReference; lastKnownFileType = sourcecode.swift; path = "Custom Homebrew Executable View.swift"; sourceTree = "<group>"; };
		632C9A1D2BFE26A6000912CD /* Path Control.swift */ = {isa = PBXFileReference; lastKnownFileType = sourcecode.swift; path = "Path Control.swift"; sourceTree = "<group>"; };
		632C9A202BFE62D0000912CD /* Install Process Custom Search Field.swift */ = {isa = PBXFileReference; lastKnownFileType = sourcecode.swift; path = "Install Process Custom Search Field.swift"; sourceTree = "<group>"; };
		632C9A242BFF94B4000912CD /* URL - Reveal in Finder.swift */ = {isa = PBXFileReference; lastKnownFileType = sourcecode.swift; path = "URL - Reveal in Finder.swift"; sourceTree = "<group>"; };
		632FD28F299591C10029FC49 /* Get Folder Size.swift */ = {isa = PBXFileReference; lastKnownFileType = sourcecode.swift; path = "Get Folder Size.swift"; sourceTree = "<group>"; };
		632FD291299596790029FC49 /* HelpButton.swift */ = {isa = PBXFileReference; lastKnownFileType = sourcecode.swift; path = HelpButton.swift; sourceTree = "<group>"; };
		632FD2942995A3920029FC49 /* Add Tap View.swift */ = {isa = PBXFileReference; lastKnownFileType = sourcecode.swift; path = "Add Tap View.swift"; sourceTree = "<group>"; };
		632FD2962995A7E50029FC49 /* Nicer Text Editor.swift */ = {isa = PBXFileReference; lastKnownFileType = sourcecode.swift; path = "Nicer Text Editor.swift"; sourceTree = "<group>"; };
		632FD2982995BF490029FC49 /* Load up Tapped Taps.swift */ = {isa = PBXFileReference; lastKnownFileType = sourcecode.swift; path = "Load up Tapped Taps.swift"; sourceTree = "<group>"; };
		632FD29A2995C1C20029FC49 /* Brew Tap.swift */ = {isa = PBXFileReference; lastKnownFileType = sourcecode.swift; path = "Brew Tap.swift"; sourceTree = "<group>"; };
		6330531829966E9F00F34F94 /* Start Page.swift */ = {isa = PBXFileReference; lastKnownFileType = sourcecode.swift; path = "Start Page.swift"; sourceTree = "<group>"; };
		6330531A2996A16600F34F94 /* GroupBox Headline Group.swift */ = {isa = PBXFileReference; lastKnownFileType = sourcecode.swift; path = "GroupBox Headline Group.swift"; sourceTree = "<group>"; };
		633289E629A68A61004B2930 /* Package Installation Steps.swift */ = {isa = PBXFileReference; lastKnownFileType = sourcecode.swift; path = "Package Installation Steps.swift"; sourceTree = "<group>"; };
		633289E829A68A8A004B2930 /* Package Installation Stage.swift */ = {isa = PBXFileReference; lastKnownFileType = sourcecode.swift; path = "Package Installation Stage.swift"; sourceTree = "<group>"; };
		633289EC29A68B1E004B2930 /* Installation Progress Tracker.swift */ = {isa = PBXFileReference; lastKnownFileType = sourcecode.swift; path = "Installation Progress Tracker.swift"; sourceTree = "<group>"; };
		633289EE29A68B36004B2930 /* Search Result Tracker.swift */ = {isa = PBXFileReference; lastKnownFileType = sourcecode.swift; path = "Search Result Tracker.swift"; sourceTree = "<group>"; };
		633289F029A68CDB004B2930 /* Package in Progress of Being Installed.swift */ = {isa = PBXFileReference; lastKnownFileType = sourcecode.swift; path = "Package in Progress of Being Installed.swift"; sourceTree = "<group>"; };
		633513F02A91592800524165 /* Collapsible Section Header.swift */ = {isa = PBXFileReference; lastKnownFileType = sourcecode.swift; path = "Collapsible Section Header.swift"; sourceTree = "<group>"; };
		6337AFEC2AE130EF00FE60A5 /* Image - Load from Disk.swift */ = {isa = PBXFileReference; lastKnownFileType = sourcecode.swift; path = "Image - Load from Disk.swift"; sourceTree = "<group>"; };
		633AA21F2AFEDD9100A5F3E3 /* Export Brewfile.swift */ = {isa = PBXFileReference; lastKnownFileType = sourcecode.swift; path = "Export Brewfile.swift"; sourceTree = "<group>"; };
		633AA2212AFEDD9B00A5F3E3 /* Import Brewfile.swift */ = {isa = PBXFileReference; lastKnownFileType = sourcecode.swift; path = "Import Brewfile.swift"; sourceTree = "<group>"; };
		633AA2232AFEE40500A5F3E3 /* Data File.swift */ = {isa = PBXFileReference; lastKnownFileType = sourcecode.swift; path = "Data File.swift"; sourceTree = "<group>"; };
		633AA2252AFEF78700A5F3E3 /* UTType - Homebrew Backup Format.swift */ = {isa = PBXFileReference; lastKnownFileType = sourcecode.swift; path = "UTType - Homebrew Backup Format.swift"; sourceTree = "<group>"; };
		633EB30529BE65EB006CB872 /* Custom Search Field.swift */ = {isa = PBXFileReference; lastKnownFileType = sourcecode.swift; path = "Custom Search Field.swift"; sourceTree = "<group>"; };
		63405A492C027F1300C6E0F2 /* Get Installed Formulae Intent.swift */ = {isa = PBXFileReference; lastKnownFileType = sourcecode.swift; path = "Get Installed Formulae Intent.swift"; sourceTree = "<group>"; };
		63405A4C2C02800800C6E0F2 /* Minimal Homebrew Package.swift */ = {isa = PBXFileReference; lastKnownFileType = sourcecode.swift; path = "Minimal Homebrew Package.swift"; sourceTree = "<group>"; };
		63405A502C028AE800C6E0F2 /* Get Installed Packages Intent.swift */ = {isa = PBXFileReference; lastKnownFileType = sourcecode.swift; path = "Get Installed Packages Intent.swift"; sourceTree = "<group>"; };
		63405A582C028BF400C6E0F2 /* Get Installed Casks Intent.swift */ = {isa = PBXFileReference; lastKnownFileType = sourcecode.swift; path = "Get Installed Casks Intent.swift"; sourceTree = "<group>"; };
		634065612871AA42001A2178 /* Cork.app */ = {isa = PBXFileReference; explicitFileType = wrapper.application; includeInIndex = 0; path = Cork.app; sourceTree = BUILT_PRODUCTS_DIR; };
		634065642871AA42001A2178 /* CorkApp.swift */ = {isa = PBXFileReference; lastKnownFileType = sourcecode.swift; path = CorkApp.swift; sourceTree = "<group>"; };
		634065662871AA42001A2178 /* ContentView.swift */ = {isa = PBXFileReference; lastKnownFileType = sourcecode.swift; path = ContentView.swift; sourceTree = "<group>"; };
		634065682871AA42001A2178 /* Assets.xcassets */ = {isa = PBXFileReference; lastKnownFileType = folder.assetcatalog; path = Assets.xcassets; sourceTree = "<group>"; };
		6340656B2871AA42001A2178 /* Preview Assets.xcassets */ = {isa = PBXFileReference; lastKnownFileType = folder.assetcatalog; path = "Preview Assets.xcassets"; sourceTree = "<group>"; };
		6340656D2871AA42001A2178 /* Cork.entitlements */ = {isa = PBXFileReference; lastKnownFileType = text.plist.entitlements; path = Cork.entitlements; sourceTree = "<group>"; };
		634065772871AB3A001A2178 /* Shell Interface.swift */ = {isa = PBXFileReference; lastKnownFileType = sourcecode.swift; path = "Shell Interface.swift"; sourceTree = "<group>"; };
		634065792871AC27001A2178 /* Brew Data Storage.swift */ = {isa = PBXFileReference; lastKnownFileType = sourcecode.swift; path = "Brew Data Storage.swift"; sourceTree = "<group>"; };
		6340657C2871AC65001A2178 /* Brew Package.swift */ = {isa = PBXFileReference; lastKnownFileType = sourcecode.swift; path = "Brew Package.swift"; sourceTree = "<group>"; };
		6340657E2871AF68001A2178 /* App Constants.swift */ = {isa = PBXFileReference; lastKnownFileType = sourcecode.swift; path = "App Constants.swift"; sourceTree = "<group>"; };
		634065812871B0BE001A2178 /* Get Contents of Folder.swift */ = {isa = PBXFileReference; lastKnownFileType = sourcecode.swift; path = "Get Contents of Folder.swift"; sourceTree = "<group>"; };
		6342117729AA500300E2563B /* Check if URL is Symlink.swift */ = {isa = PBXFileReference; lastKnownFileType = sourcecode.swift; path = "Check if URL is Symlink.swift"; sourceTree = "<group>"; };
		6342117929AA52B900E2563B /* Delete Cached Downloads.swift */ = {isa = PBXFileReference; lastKnownFileType = sourcecode.swift; path = "Delete Cached Downloads.swift"; sourceTree = "<group>"; };
		6342117F29AA9CBB00E2563B /* Maintenance Pane.swift */ = {isa = PBXFileReference; lastKnownFileType = sourcecode.swift; path = "Maintenance Pane.swift"; sourceTree = "<group>"; };
		6342118229AA9CF100E2563B /* Ready View.swift */ = {isa = PBXFileReference; lastKnownFileType = sourcecode.swift; path = "Ready View.swift"; sourceTree = "<group>"; };
		634838A529C1D69F00D3C692 /* Outdated Package Tracker.swift */ = {isa = PBXFileReference; lastKnownFileType = sourcecode.swift; path = "Outdated Package Tracker.swift"; sourceTree = "<group>"; };
		6348D90A2BAC8D9800DBBC55 /* Service Details.swift */ = {isa = PBXFileReference; lastKnownFileType = sourcecode.swift; path = "Service Details.swift"; sourceTree = "<group>"; };
		6348D90D2BAC8DD200DBBC55 /* Basic Service Info View.swift */ = {isa = PBXFileReference; lastKnownFileType = sourcecode.swift; path = "Basic Service Info View.swift"; sourceTree = "<group>"; };
		6348D90F2BAC8E1B00DBBC55 /* Service Locations View.swift */ = {isa = PBXFileReference; lastKnownFileType = sourcecode.swift; path = "Service Locations View.swift"; sourceTree = "<group>"; };
		6348D9122BAC8E8500DBBC55 /* Load up Service Details.swift */ = {isa = PBXFileReference; lastKnownFileType = sourcecode.swift; path = "Load up Service Details.swift"; sourceTree = "<group>"; };
		6348D9172BAC986300DBBC55 /* Service Header Complex.swift */ = {isa = PBXFileReference; lastKnownFileType = sourcecode.swift; path = "Service Header Complex.swift"; sourceTree = "<group>"; };
		63581BCE2BB86AAB009A8E03 /* Menu Bar - Package Overview.swift */ = {isa = PBXFileReference; lastKnownFileType = sourcecode.swift; path = "Menu Bar - Package Overview.swift"; sourceTree = "<group>"; };
		63581BD02BB86BC4009A8E03 /* Menu Bar - Package Updating.swift */ = {isa = PBXFileReference; lastKnownFileType = sourcecode.swift; path = "Menu Bar - Package Updating.swift"; sourceTree = "<group>"; };
		63581BD22BB86C72009A8E03 /* Switch Cork to Foreground.swift */ = {isa = PBXFileReference; lastKnownFileType = sourcecode.swift; path = "Switch Cork to Foreground.swift"; sourceTree = "<group>"; };
		63581BD42BB86CE1009A8E03 /* Menu Bar - Package Installation.swift */ = {isa = PBXFileReference; lastKnownFileType = sourcecode.swift; path = "Menu Bar - Package Installation.swift"; sourceTree = "<group>"; };
		63581BD62BB86D29009A8E03 /* Menu Bar - Orphan Cleanup.swift */ = {isa = PBXFileReference; lastKnownFileType = sourcecode.swift; path = "Menu Bar - Orphan Cleanup.swift"; sourceTree = "<group>"; };
		63581BD82BB86D8A009A8E03 /* Menu Bar - Cache Cleanup.swift */ = {isa = PBXFileReference; lastKnownFileType = sourcecode.swift; path = "Menu Bar - Cache Cleanup.swift"; sourceTree = "<group>"; };
		63581BDA2BB86DF1009A8E03 /* Menu Bar - Cached Downloads Cleanup.swift */ = {isa = PBXFileReference; lastKnownFileType = sourcecode.swift; path = "Menu Bar - Cached Downloads Cleanup.swift"; sourceTree = "<group>"; };
		63581BDC2BB86E5B009A8E03 /* Open Cork Button.swift */ = {isa = PBXFileReference; lastKnownFileType = sourcecode.swift; path = "Open Cork Button.swift"; sourceTree = "<group>"; };
		63581BDE2BB87A09009A8E03 /* Quit Cork Button.swift */ = {isa = PBXFileReference; lastKnownFileType = sourcecode.swift; path = "Quit Cork Button.swift"; sourceTree = "<group>"; };
		635A50EA29B7740000164FBA /* Pin an Unpin Package.swift */ = {isa = PBXFileReference; lastKnownFileType = sourcecode.swift; path = "Pin an Unpin Package.swift"; sourceTree = "<group>"; };
		635BE04D2A2B3818004DCBD8 /* Casks Section.swift */ = {isa = PBXFileReference; lastKnownFileType = sourcecode.swift; path = "Casks Section.swift"; sourceTree = "<group>"; };
		635BE04F2A2B3822004DCBD8 /* Formulae Section.swift */ = {isa = PBXFileReference; lastKnownFileType = sourcecode.swift; path = "Formulae Section.swift"; sourceTree = "<group>"; };
		635BE0512A2B382C004DCBD8 /* Taps Section.swift */ = {isa = PBXFileReference; lastKnownFileType = sourcecode.swift; path = "Taps Section.swift"; sourceTree = "<group>"; };
		635E44902A890FD8002C034E /* Get Proxy Settings.swift */ = {isa = PBXFileReference; lastKnownFileType = sourcecode.swift; path = "Get Proxy Settings.swift"; sourceTree = "<group>"; };
		635E44922A891050002C034E /* Notifications Pane.swift */ = {isa = PBXFileReference; lastKnownFileType = sourcecode.swift; path = "Notifications Pane.swift"; sourceTree = "<group>"; };
		635E44942A891078002C034E /* Outdated Packages Notification Type.swift */ = {isa = PBXFileReference; lastKnownFileType = sourcecode.swift; path = "Outdated Packages Notification Type.swift"; sourceTree = "<group>"; };
		6360355729BDE7BF00CC0760 /* Package Updating Stages.swift */ = {isa = PBXFileReference; lastKnownFileType = sourcecode.swift; path = "Package Updating Stages.swift"; sourceTree = "<group>"; };
		6360355929BDF67A00CC0760 /* Update Availability.swift */ = {isa = PBXFileReference; lastKnownFileType = sourcecode.swift; path = "Update Availability.swift"; sourceTree = "<group>"; };
		63603BAB2BBC6B360083AEDB /* Remove Packages Buttons.swift */ = {isa = PBXFileReference; lastKnownFileType = sourcecode.swift; path = "Remove Packages Buttons.swift"; sourceTree = "<group>"; };
		63603BBB2BBEB0110083AEDB /* Uninstallation Confirmation Tracker.swift */ = {isa = PBXFileReference; lastKnownFileType = sourcecode.swift; path = "Uninstallation Confirmation Tracker.swift"; sourceTree = "<group>"; };
		63689F7C2ACC6CFF00BD354C /* Package Detail Header Complex.swift */ = {isa = PBXFileReference; lastKnownFileType = sourcecode.swift; path = "Package Detail Header Complex.swift"; sourceTree = "<group>"; };
		63689F7E2ACC8FDC00BD354C /* Package Modification Buttons.swift */ = {isa = PBXFileReference; lastKnownFileType = sourcecode.swift; path = "Package Modification Buttons.swift"; sourceTree = "<group>"; };
		63689F822ACC9FE000BD354C /* Button Bottom Row.swift */ = {isa = PBXFileReference; lastKnownFileType = sourcecode.swift; path = "Button Bottom Row.swift"; sourceTree = "<group>"; };
		63689F8A2ACCB5B600BD354C /* Load Image from Local URL.swift */ = {isa = PBXFileReference; lastKnownFileType = sourcecode.swift; path = "Load Image from Local URL.swift"; sourceTree = "<group>"; };
		63689FA72ACCC04E00BD354C /* Array - Prepend.swift */ = {isa = PBXFileReference; lastKnownFileType = sourcecode.swift; path = "Array - Prepend.swift"; sourceTree = "<group>"; };
		63689FAA2ACDCA1A00BD354C /* Maintenance Running View.swift */ = {isa = PBXFileReference; lastKnownFileType = sourcecode.swift; path = "Maintenance Running View.swift"; sourceTree = "<group>"; };
		63689FAC2ACDCD2F00BD354C /* Maintenance Finished View.swift */ = {isa = PBXFileReference; lastKnownFileType = sourcecode.swift; path = "Maintenance Finished View.swift"; sourceTree = "<group>"; };
		63690F7A29C9FBF5008F952C /* Change Package Tag.swift */ = {isa = PBXFileReference; lastKnownFileType = sourcecode.swift; path = "Change Package Tag.swift"; sourceTree = "<group>"; };
		63690F7C29C9FC0F008F952C /* Save Data do Disk.swift */ = {isa = PBXFileReference; lastKnownFileType = sourcecode.swift; path = "Save Data do Disk.swift"; sourceTree = "<group>"; };
		6369AFBC2BF78E7400E67153 /* Outdated Package Type.swift */ = {isa = PBXFileReference; lastKnownFileType = sourcecode.swift; path = "Outdated Package Type.swift"; sourceTree = "<group>"; };
		6369AFBE2BF7B79500E67153 /* String - Remove Numbers.swift */ = {isa = PBXFileReference; lastKnownFileType = sourcecode.swift; path = "String - Remove Numbers.swift"; sourceTree = "<group>"; };
		6369AFC12BF7B87300E67153 /* String - Letters Only.swift */ = {isa = PBXFileReference; lastKnownFileType = sourcecode.swift; path = "String - Letters Only.swift"; sourceTree = "<group>"; };
		636C56322C3B439400EB1053 /* URL - Creation Date.swift */ = {isa = PBXFileReference; lastKnownFileType = sourcecode.swift; path = "URL - Creation Date.swift"; sourceTree = "<group>"; };
		636C56342C3B46A200EB1053 /* URL - Is Directory.swift */ = {isa = PBXFileReference; lastKnownFileType = sourcecode.swift; path = "URL - Is Directory.swift"; sourceTree = "<group>"; };
		637057432C2D6504002DFA0D /* Installation Terminated Unexpectedly.swift */ = {isa = PBXFileReference; lastKnownFileType = sourcecode.swift; path = "Installation Terminated Unexpectedly.swift"; sourceTree = "<group>"; };
		6371EA1D2871D98100300E1B /* Package List Item.swift */ = {isa = PBXFileReference; lastKnownFileType = sourcecode.swift; path = "Package List Item.swift"; sourceTree = "<group>"; };
		6371EA222871EE5A00300E1B /* Brew Interface.swift */ = {isa = PBXFileReference; lastKnownFileType = sourcecode.swift; path = "Brew Interface.swift"; sourceTree = "<group>"; };
		637260BF29BE388F00E6E81C /* Tap Details.swift */ = {isa = PBXFileReference; lastKnownFileType = sourcecode.swift; path = "Tap Details.swift"; sourceTree = "<group>"; };
		637260CA29BE4F6400E6E81C /* Packages Included in Tap.swift */ = {isa = PBXFileReference; lastKnownFileType = sourcecode.swift; path = "Packages Included in Tap.swift"; sourceTree = "<group>"; };
		63738C7E2AA38BF9009278B8 /* Updating Process Details.swift */ = {isa = PBXFileReference; lastKnownFileType = sourcecode.swift; path = "Updating Process Details.swift"; sourceTree = "<group>"; };
		63739B852C0660F100DE6A17 /* Binary Already Exists.swift */ = {isa = PBXFileReference; lastKnownFileType = sourcecode.swift; path = "Binary Already Exists.swift"; sourceTree = "<group>"; };
		6373D9CA29DC60CB00D98607 /* Reinstall Corrupted Package.swift */ = {isa = PBXFileReference; lastKnownFileType = sourcecode.swift; path = "Reinstall Corrupted Package.swift"; sourceTree = "<group>"; };
		6373D9CD29DC623E00D98607 /* Package Reinstallation Stage.swift */ = {isa = PBXFileReference; lastKnownFileType = sourcecode.swift; path = "Package Reinstallation Stage.swift"; sourceTree = "<group>"; };
		637402D9299BF878001AB7B1 /* Sidebar View.swift */ = {isa = PBXFileReference; lastKnownFileType = sourcecode.swift; path = "Sidebar View.swift"; sourceTree = "<group>"; };
		63771DF52BB5C03500A53B93 /* Corrupted Package.swift */ = {isa = PBXFileReference; lastKnownFileType = sourcecode.swift; path = "Corrupted Package.swift"; sourceTree = "<group>"; };
		637A7A1D2BAB8A270013667C /* View - On Window Close.swift */ = {isa = PBXFileReference; lastKnownFileType = sourcecode.swift; path = "View - On Window Close.swift"; sourceTree = "<group>"; };
		637D538D2BAB01EB00E072DA /* Homebrew Services View.swift */ = {isa = PBXFileReference; lastKnownFileType = sourcecode.swift; path = "Homebrew Services View.swift"; sourceTree = "<group>"; };
		637D53902BAB514400E072DA /* Services Sidebar.swift */ = {isa = PBXFileReference; lastKnownFileType = sourcecode.swift; path = "Services Sidebar.swift"; sourceTree = "<group>"; };
		637D53932BAB517000E072DA /* Services Tracker.swift */ = {isa = PBXFileReference; lastKnownFileType = sourcecode.swift; path = "Services Tracker.swift"; sourceTree = "<group>"; };
		637D53952BAB517800E072DA /* Service.swift */ = {isa = PBXFileReference; lastKnownFileType = sourcecode.swift; path = Service.swift; sourceTree = "<group>"; };
		637D53982BAB51B300E072DA /* Service Status.swift */ = {isa = PBXFileReference; lastKnownFileType = sourcecode.swift; path = "Service Status.swift"; sourceTree = "<group>"; };
		637D539B2BAB544400E072DA /* Sidebar Service Row.swift */ = {isa = PBXFileReference; lastKnownFileType = sourcecode.swift; path = "Sidebar Service Row.swift"; sourceTree = "<group>"; };
		637D539E2BAB549D00E072DA /* Service Detail.swift */ = {isa = PBXFileReference; lastKnownFileType = sourcecode.swift; path = "Service Detail.swift"; sourceTree = "<group>"; };
		637D53A12BAB55E100E072DA /* Load up Services.swift */ = {isa = PBXFileReference; lastKnownFileType = sourcecode.swift; path = "Load up Services.swift"; sourceTree = "<group>"; };
		637D53A32BAB563200E072DA /* Services State.swift */ = {isa = PBXFileReference; lastKnownFileType = sourcecode.swift; path = "Services State.swift"; sourceTree = "<group>"; };
		637D53F92B9E405600F61361 /* String - LocalizedStringKey to String.swift */ = {isa = PBXFileReference; lastKnownFileType = sourcecode.swift; path = "String - LocalizedStringKey to String.swift"; sourceTree = "<group>"; };
		637D53FB2B9E773A00F61361 /* View - Platform Conditional.swift */ = {isa = PBXFileReference; lastKnownFileType = sourcecode.swift; path = "View - Platform Conditional.swift"; sourceTree = "<group>"; };
		637DF9C62C03691C00919152 /* Refresh Packages Intent.swift */ = {isa = PBXFileReference; lastKnownFileType = sourcecode.swift; path = "Refresh Packages Intent.swift"; sourceTree = "<group>"; };
		637E00632872F3CE005C9890 /* Update Packages.swift */ = {isa = PBXFileReference; lastKnownFileType = sourcecode.swift; path = "Update Packages.swift"; sourceTree = "<group>"; };
		637E00652872F629005C9890 /* Update Progress Tracker.swift */ = {isa = PBXFileReference; lastKnownFileType = sourcecode.swift; path = "Update Progress Tracker.swift"; sourceTree = "<group>"; };
		637E006728733C1C005C9890 /* Search for Package by ID.swift */ = {isa = PBXFileReference; lastKnownFileType = sourcecode.swift; path = "Search for Package by ID.swift"; sourceTree = "<group>"; };
		63824AA62AD161E1007B2892 /* Live Code Output.swift */ = {isa = PBXFileReference; lastKnownFileType = sourcecode.swift; path = "Live Code Output.swift"; sourceTree = "<group>"; };
		6382C8F8299D6C1D00354B19 /* Package Sorting.swift */ = {isa = PBXFileReference; lastKnownFileType = sourcecode.swift; path = "Package Sorting.swift"; sourceTree = "<group>"; };
		6382C8FA299D6E5D00354B19 /* General Pane.swift */ = {isa = PBXFileReference; lastKnownFileType = sourcecode.swift; path = "General Pane.swift"; sourceTree = "<group>"; };
		6382C907299DA02700354B19 /* Uninstall Orphaned Packages.swift */ = {isa = PBXFileReference; lastKnownFileType = sourcecode.swift; path = "Uninstall Orphaned Packages.swift"; sourceTree = "<group>"; };
		6382C909299DA11F00354B19 /* Purge Brew Cache.swift */ = {isa = PBXFileReference; lastKnownFileType = sourcecode.swift; path = "Purge Brew Cache.swift"; sourceTree = "<group>"; };
		6382C90B299DA46100354B19 /* Perform Brew Health Check.swift */ = {isa = PBXFileReference; lastKnownFileType = sourcecode.swift; path = "Perform Brew Health Check.swift"; sourceTree = "<group>"; };
		6386529D2A88F1070001679E /* Send Notification.swift */ = {isa = PBXFileReference; lastKnownFileType = sourcecode.swift; path = "Send Notification.swift"; sourceTree = "<group>"; };
		6387A66E2AE8051600517436 /* Button - Large Button.swift */ = {isa = PBXFileReference; lastKnownFileType = sourcecode.swift; path = "Button - Large Button.swift"; sourceTree = "<group>"; };
		6387A6712AE9254200517436 /* Basic Category.swift */ = {isa = PBXFileReference; lastKnownFileType = sourcecode.swift; path = "Basic Category.swift"; sourceTree = "<group>"; };
		6387A6732AE9255700517436 /* Discoverability Category.swift */ = {isa = PBXFileReference; lastKnownFileType = sourcecode.swift; path = "Discoverability Category.swift"; sourceTree = "<group>"; };
		6387A6752AE9256600517436 /* Package Features Category.swift */ = {isa = PBXFileReference; lastKnownFileType = sourcecode.swift; path = "Package Features Category.swift"; sourceTree = "<group>"; };
		6387A6772AE9257800517436 /* Tap Features Category.swift */ = {isa = PBXFileReference; lastKnownFileType = sourcecode.swift; path = "Tap Features Category.swift"; sourceTree = "<group>"; };
		6387A6792AE9258B00517436 /* Extras Category.swift */ = {isa = PBXFileReference; lastKnownFileType = sourcecode.swift; path = "Extras Category.swift"; sourceTree = "<group>"; };
		639246E429A26BB4008149E2 /* REGEX Match.swift */ = {isa = PBXFileReference; lastKnownFileType = sourcecode.swift; path = "REGEX Match.swift"; sourceTree = "<group>"; };
		639246E629A382B1008149E2 /* Uninstallation Progress Wheel.swift */ = {isa = PBXFileReference; lastKnownFileType = sourcecode.swift; path = "Uninstallation Progress Wheel.swift"; sourceTree = "<group>"; };
		6392FD122A921BAB00711B92 /* Initial.swift */ = {isa = PBXFileReference; lastKnownFileType = sourcecode.swift; path = Initial.swift; sourceTree = "<group>"; };
		6392FD142A921D5100711B92 /* Searching.swift */ = {isa = PBXFileReference; lastKnownFileType = sourcecode.swift; path = Searching.swift; sourceTree = "<group>"; };
		63936A4C29AE6D710069C988 /* Package Caveats.swift */ = {isa = PBXFileReference; lastKnownFileType = sourcecode.swift; path = "Package Caveats.swift"; sourceTree = "<group>"; };
		63958CFC2877341F00E0B807 /* AppDelegate.swift */ = {isa = PBXFileReference; lastKnownFileType = sourcecode.swift; path = AppDelegate.swift; sourceTree = "<group>"; };
		63958CFF287735F800E0B807 /* About View.swift */ = {isa = PBXFileReference; lastKnownFileType = sourcecode.swift; path = "About View.swift"; sourceTree = "<group>"; };
		6397E1542C0BBED500E5F3FB /* Sudo Helper */ = {isa = PBXFileReference; lastKnownFileType = "compiled.mach-o.executable"; path = "Sudo Helper"; sourceTree = "<group>"; };
		639A7D822871D08200B50280 /* Install Package.swift */ = {isa = PBXFileReference; lastKnownFileType = sourcecode.swift; path = "Install Package.swift"; sourceTree = "<group>"; };
		639A7D852871D78C00B50280 /* Package Details.swift */ = {isa = PBXFileReference; lastKnownFileType = sourcecode.swift; path = "Package Details.swift"; sourceTree = "<group>"; };
		639D45DC2BB830D200459DE3 /* Menu Bar Item.swift */ = {isa = PBXFileReference; lastKnownFileType = sourcecode.swift; path = "Menu Bar Item.swift"; sourceTree = "<group>"; };
		639D45DE2BB85D3100459DE3 /* No Content Available.swift */ = {isa = PBXFileReference; lastKnownFileType = sourcecode.swift; path = "No Content Available.swift"; sourceTree = "<group>"; };
		639D45E02BB85EB500459DE3 /* View - Fill Available Space.swift */ = {isa = PBXFileReference; lastKnownFileType = sourcecode.swift; path = "View - Fill Available Space.swift"; sourceTree = "<group>"; };
		63A018752AFFBD08003A2912 /* Brewfile Export Progress.swift */ = {isa = PBXFileReference; lastKnownFileType = sourcecode.swift; path = "Brewfile Export Progress.swift"; sourceTree = "<group>"; };
		63A018772AFFBD3F003A2912 /* Brewfile Import Progress.swift */ = {isa = PBXFileReference; lastKnownFileType = sourcecode.swift; path = "Brewfile Import Progress.swift"; sourceTree = "<group>"; };
		63A0187A2AFFBF1A003A2912 /* Brewfile Import Stage.swift */ = {isa = PBXFileReference; lastKnownFileType = sourcecode.swift; path = "Brewfile Import Stage.swift"; sourceTree = "<group>"; };
		63A38B9229BA0AFD0080158C /* Refresh Packages.swift */ = {isa = PBXFileReference; lastKnownFileType = sourcecode.swift; path = "Refresh Packages.swift"; sourceTree = "<group>"; };
		63A38B9529BA0B6E0080158C /* Update Packages View.swift */ = {isa = PBXFileReference; lastKnownFileType = sourcecode.swift; path = "Update Packages View.swift"; sourceTree = "<group>"; };
		63A38B9729BA0B910080158C /* Package Updating Steps.swift */ = {isa = PBXFileReference; lastKnownFileType = sourcecode.swift; path = "Package Updating Steps.swift"; sourceTree = "<group>"; };
		63A87464298FE7FC009F9533 /* Search for Package.swift */ = {isa = PBXFileReference; lastKnownFileType = sourcecode.swift; path = "Search for Package.swift"; sourceTree = "<group>"; };
		63A87467298FE811009F9533 /* Package Types.swift */ = {isa = PBXFileReference; lastKnownFileType = sourcecode.swift; path = "Package Types.swift"; sourceTree = "<group>"; };
		63A874692990127D009F9533 /* PillText.swift */ = {isa = PBXFileReference; lastKnownFileType = sourcecode.swift; path = PillText.swift; sourceTree = "<group>"; };
		63A8746B2990477A009F9533 /* Uninstall Packages.swift */ = {isa = PBXFileReference; lastKnownFileType = sourcecode.swift; path = "Uninstall Packages.swift"; sourceTree = "<group>"; };
		63A8746D29904A7F009F9533 /* App State.swift */ = {isa = PBXFileReference; lastKnownFileType = sourcecode.swift; path = "App State.swift"; sourceTree = "<group>"; };
		63A8A1282AE3FC7300FA21C7 /* Onboarding.swift */ = {isa = PBXFileReference; lastKnownFileType = sourcecode.swift; path = Onboarding.swift; sourceTree = "<group>"; };
		63A8A12B2AE3FDEC00FA21C7 /* Onboarding Defaults Slider.swift */ = {isa = PBXFileReference; lastKnownFileType = sourcecode.swift; path = "Onboarding Defaults Slider.swift"; sourceTree = "<group>"; };
		63A8D2F029CA343F00E892FB /* Save Tagged IDs to Disk.swift */ = {isa = PBXFileReference; lastKnownFileType = sourcecode.swift; path = "Save Tagged IDs to Disk.swift"; sourceTree = "<group>"; };
		63A8D2F229CA346400E892FB /* Load Tagged IDs from Disk.swift */ = {isa = PBXFileReference; lastKnownFileType = sourcecode.swift; path = "Load Tagged IDs from Disk.swift"; sourceTree = "<group>"; };
		63A8D2F629CA605200E892FB /* Apply Tags to Package Array.swift */ = {isa = PBXFileReference; lastKnownFileType = sourcecode.swift; path = "Apply Tags to Package Array.swift"; sourceTree = "<group>"; };
		63A90D8A2AA268C700CEC48E /* Sanitized Package Name.swift */ = {isa = PBXFileReference; lastKnownFileType = sourcecode.swift; path = "Sanitized Package Name.swift"; sourceTree = "<group>"; };
		63A96F6D2AA4B3D90029E33B /* Add Tap.swift */ = {isa = PBXFileReference; lastKnownFileType = sourcecode.swift; path = "Add Tap.swift"; sourceTree = "<group>"; };
		63A96F6F2AA4B3F70029E33B /* Remove Tap.swift */ = {isa = PBXFileReference; lastKnownFileType = sourcecode.swift; path = "Remove Tap.swift"; sourceTree = "<group>"; };
		63A96F712AA4F8030029E33B /* Array - Get Difference.swift */ = {isa = PBXFileReference; lastKnownFileType = sourcecode.swift; path = "Array - Get Difference.swift"; sourceTree = "<group>"; };
		63A96F732AA520120029E33B /* Inline Fatal Error.swift */ = {isa = PBXFileReference; lastKnownFileType = sourcecode.swift; path = "Inline Fatal Error.swift"; sourceTree = "<group>"; };
		63A9778429A7D5800091DF2E /* Synchnorize Installed Packages.swift */ = {isa = PBXFileReference; lastKnownFileType = sourcecode.swift; path = "Synchnorize Installed Packages.swift"; sourceTree = "<group>"; };
		63AB6C482A9FEC2E00E58B93 /* Top Package List Item.swift */ = {isa = PBXFileReference; lastKnownFileType = sourcecode.swift; path = "Top Package List Item.swift"; sourceTree = "<group>"; };
		63AC992F29A7814700B38D7C /* String - Contains Element in Array.swift */ = {isa = PBXFileReference; lastKnownFileType = sourcecode.swift; path = "String - Contains Element in Array.swift"; sourceTree = "<group>"; };
		63ACBBE02BA88F6600B26D7E /* Check If User Bought Cork.swift */ = {isa = PBXFileReference; lastKnownFileType = sourcecode.swift; path = "Check If User Bought Cork.swift"; sourceTree = "<group>"; };
		63ACBBE32BA891E900B26D7E /* Licensing State.swift */ = {isa = PBXFileReference; lastKnownFileType = sourcecode.swift; path = "Licensing State.swift"; sourceTree = "<group>"; };
		63ACBBE62BA8983D00B26D7E /* Licensing View.swift */ = {isa = PBXFileReference; lastKnownFileType = sourcecode.swift; path = "Licensing View.swift"; sourceTree = "<group>"; };
		63ACBBEC2BA898EB00B26D7E /* Licensing - Not Bought Or Activated View.swift */ = {isa = PBXFileReference; lastKnownFileType = sourcecode.swift; path = "Licensing - Not Bought Or Activated View.swift"; sourceTree = "<group>"; };
		63ACBBEE2BA8991400B26D7E /* Licensing - Demo View.swift */ = {isa = PBXFileReference; lastKnownFileType = sourcecode.swift; path = "Licensing - Demo View.swift"; sourceTree = "<group>"; };
		63ACBBF02BA8991F00B26D7E /* Licensing - Bought View.swift */ = {isa = PBXFileReference; lastKnownFileType = sourcecode.swift; path = "Licensing - Bought View.swift"; sourceTree = "<group>"; };
		63ACBBF22BA8D47100B26D7E /* Date - Make Saveable in AppStorage.swift */ = {isa = PBXFileReference; lastKnownFileType = sourcecode.swift; path = "Date - Make Saveable in AppStorage.swift"; sourceTree = "<group>"; };
		63B7337A2B02E21D00366C77 /* Advanced Pane.swift */ = {isa = PBXFileReference; lastKnownFileType = sourcecode.swift; path = "Advanced Pane.swift"; sourceTree = "<group>"; };
		63B8D4F9299E442300AA7CFA /* View - Conditional Modifiers.swift */ = {isa = PBXFileReference; lastKnownFileType = sourcecode.swift; path = "View - Conditional Modifiers.swift"; sourceTree = "<group>"; };
		63BE67E32B0EBCB2000FD594 /* Subtitle Text.swift */ = {isa = PBXFileReference; lastKnownFileType = sourcecode.swift; path = "Subtitle Text.swift"; sourceTree = "<group>"; };
		63BE67E52B0EC015000FD594 /* No Updates Available Box.swift */ = {isa = PBXFileReference; lastKnownFileType = sourcecode.swift; path = "No Updates Available Box.swift"; sourceTree = "<group>"; };
		63BE889B2A910BB0003C6E59 /* Top Package Sorting.swift */ = {isa = PBXFileReference; lastKnownFileType = sourcecode.swift; path = "Top Package Sorting.swift"; sourceTree = "<group>"; };
		63C1A3172AD0997200F36371 /* Outdated Packages Box.swift */ = {isa = PBXFileReference; lastKnownFileType = sourcecode.swift; path = "Outdated Packages Box.swift"; sourceTree = "<group>"; };
		63C2EF002C4D53CF00900986 /* No Description Provided View.swift */ = {isa = PBXFileReference; lastKnownFileType = sourcecode.swift; path = "No Description Provided View.swift"; sourceTree = "<group>"; };
		63C49EA32B1E943500DAD508 /* Tap - Initial.swift */ = {isa = PBXFileReference; lastKnownFileType = sourcecode.swift; path = "Tap - Initial.swift"; sourceTree = "<group>"; };
		63C49EA52B1E964B00DAD508 /* Tap - Adding.swift */ = {isa = PBXFileReference; lastKnownFileType = sourcecode.swift; path = "Tap - Adding.swift"; sourceTree = "<group>"; };
		63C49EA72B1E96D300DAD508 /* Tap - Finished.swift */ = {isa = PBXFileReference; lastKnownFileType = sourcecode.swift; path = "Tap - Finished.swift"; sourceTree = "<group>"; };
		63C49EAA2B1E975100DAD508 /* Tap - Error.swift */ = {isa = PBXFileReference; lastKnownFileType = sourcecode.swift; path = "Tap - Error.swift"; sourceTree = "<group>"; };
		63C830BB29984B1A002D11BB /* Used Package.swift */ = {isa = PBXFileReference; lastKnownFileType = sourcecode.swift; path = "Used Package.swift"; sourceTree = "<group>"; };
		63C830BD29984B49002D11BB /* Acknowledged Contributor.swift */ = {isa = PBXFileReference; lastKnownFileType = sourcecode.swift; path = "Acknowledged Contributor.swift"; sourceTree = "<group>"; };
		63C830C029984BA4002D11BB /* Button That Opens Websites.swift */ = {isa = PBXFileReference; lastKnownFileType = sourcecode.swift; path = "Button That Opens Websites.swift"; sourceTree = "<group>"; };
		63CBCC492AC9835400E1E95B /* Package Caveat Full Display.swift */ = {isa = PBXFileReference; lastKnownFileType = sourcecode.swift; path = "Package Caveat Full Display.swift"; sourceTree = "<group>"; };
		63CBCC4C2AC983FB00E1E95B /* Package Caveat Minified Display.swift */ = {isa = PBXFileReference; lastKnownFileType = sourcecode.swift; path = "Package Caveat Minified Display.swift"; sourceTree = "<group>"; };
		63CBCC4E2AC9B46E00E1E95B /* Copy to Clipboard.swift */ = {isa = PBXFileReference; lastKnownFileType = sourcecode.swift; path = "Copy to Clipboard.swift"; sourceTree = "<group>"; };
		63D024E22AC769AC0050F9D0 /* Presenting Search Results.swift */ = {isa = PBXFileReference; lastKnownFileType = sourcecode.swift; path = "Presenting Search Results.swift"; sourceTree = "<group>"; };
		63D024E42AC76DCD0050F9D0 /* Installing.swift */ = {isa = PBXFileReference; lastKnownFileType = sourcecode.swift; path = Installing.swift; sourceTree = "<group>"; };
		63D51F64299A992900203F3F /* Settings View.swift */ = {isa = PBXFileReference; lastKnownFileType = sourcecode.swift; path = "Settings View.swift"; sourceTree = "<group>"; };
		63D51F67299A9A6000203F3F /* Installation Pane.swift */ = {isa = PBXFileReference; lastKnownFileType = sourcecode.swift; path = "Installation Pane.swift"; sourceTree = "<group>"; };
		63D51F6A299A9AC500203F3F /* Settings Pane Template.swift */ = {isa = PBXFileReference; lastKnownFileType = sourcecode.swift; path = "Settings Pane Template.swift"; sourceTree = "<group>"; };
		63D51F6D299AAFE500203F3F /* Maintenance View.swift */ = {isa = PBXFileReference; lastKnownFileType = sourcecode.swift; path = "Maintenance View.swift"; sourceTree = "<group>"; };
		63D51F70299AEE5100203F3F /* Complex with Icon.swift */ = {isa = PBXFileReference; lastKnownFileType = sourcecode.swift; path = "Complex with Icon.swift"; sourceTree = "<group>"; };
		63D5829D2BF14AD4004538FD /* Synchronize Services.swift */ = {isa = PBXFileReference; lastKnownFileType = sourcecode.swift; path = "Synchronize Services.swift"; sourceTree = "<group>"; };
		63D5829F2BF14F67004538FD /* Services Fatal Errors.swift */ = {isa = PBXFileReference; lastKnownFileType = sourcecode.swift; path = "Services Fatal Errors.swift"; sourceTree = "<group>"; };
		63D67B702AC5A27F002EB992 /* Package System Info.swift */ = {isa = PBXFileReference; lastKnownFileType = sourcecode.swift; path = "Package System Info.swift"; sourceTree = "<group>"; };
		63D67B722AC5AC78002EB992 /* Package Dependencies.swift */ = {isa = PBXFileReference; lastKnownFileType = sourcecode.swift; path = "Package Dependencies.swift"; sourceTree = "<group>"; };
		63D67B742AC5C1EE002EB992 /* Binding - Reverse Bool Value.swift */ = {isa = PBXFileReference; lastKnownFileType = sourcecode.swift; path = "Binding - Reverse Bool Value.swift"; sourceTree = "<group>"; };
		63D67B772AC5E205002EB992 /* Tap Title.swift */ = {isa = PBXFileReference; lastKnownFileType = sourcecode.swift; path = "Tap Title.swift"; sourceTree = "<group>"; };
		63D67B792AC5E28C002EB992 /* Tap Info.swift */ = {isa = PBXFileReference; lastKnownFileType = sourcecode.swift; path = "Tap Info.swift"; sourceTree = "<group>"; };
		63D67B7B2AC5E37E002EB992 /* Included Packages.swift */ = {isa = PBXFileReference; lastKnownFileType = sourcecode.swift; path = "Included Packages.swift"; sourceTree = "<group>"; };
		63D830FB29990DD600FA802F /* Terminal Output.swift */ = {isa = PBXFileReference; lastKnownFileType = sourcecode.swift; path = "Terminal Output.swift"; sourceTree = "<group>"; };
		63D83100299927C800FA802F /* Disappearable Sheet.swift */ = {isa = PBXFileReference; lastKnownFileType = sourcecode.swift; path = "Disappearable Sheet.swift"; sourceTree = "<group>"; };
		63D83102299928B400FA802F /* Headline with Subheadline.swift */ = {isa = PBXFileReference; lastKnownFileType = sourcecode.swift; path = "Headline with Subheadline.swift"; sourceTree = "<group>"; };
		63D831042999331D00FA802F /* Sheet with Title.swift */ = {isa = PBXFileReference; lastKnownFileType = sourcecode.swift; path = "Sheet with Title.swift"; sourceTree = "<group>"; };
		63D83106299935E900FA802F /* Dismiss Sheet Button.swift */ = {isa = PBXFileReference; lastKnownFileType = sourcecode.swift; path = "Dismiss Sheet Button.swift"; sourceTree = "<group>"; };
		63D83109299982EA00FA802F /* Search Result Row.swift */ = {isa = PBXFileReference; lastKnownFileType = sourcecode.swift; path = "Search Result Row.swift"; sourceTree = "<group>"; };
		63D86EB129C0972A00AD64D2 /* Package Search Token.swift */ = {isa = PBXFileReference; lastKnownFileType = sourcecode.swift; path = "Package Search Token.swift"; sourceTree = "<group>"; };
		63D8C956287A1D0800483A52 /* Loading View.swift */ = {isa = PBXFileReference; lastKnownFileType = sourcecode.swift; path = "Loading View.swift"; sourceTree = "<group>"; };
		63DBAA4C2C2620FA00F5D50A /* Parse Tap Info.swift */ = {isa = PBXFileReference; lastKnownFileType = sourcecode.swift; path = "Parse Tap Info.swift"; sourceTree = "<group>"; };
		63DBAA4F2C26222100F5D50A /* Tap Codable Model.swift */ = {isa = PBXFileReference; lastKnownFileType = sourcecode.swift; path = "Tap Codable Model.swift"; sourceTree = "<group>"; };
		63DBAA522C2624F600F5D50A /* JSON Parsing Error.swift */ = {isa = PBXFileReference; lastKnownFileType = sourcecode.swift; path = "JSON Parsing Error.swift"; sourceTree = "<group>"; };
		63DD44102C093E770084DA07 /* Displayable Alerts - Descriptions.swift */ = {isa = PBXFileReference; lastKnownFileType = sourcecode.swift; path = "Displayable Alerts - Descriptions.swift"; sourceTree = "<group>"; };
		63DD44132C0941B90084DA07 /* Displayable Alerts - Recovery Suggestions.swift */ = {isa = PBXFileReference; lastKnownFileType = sourcecode.swift; path = "Displayable Alerts - Recovery Suggestions.swift"; sourceTree = "<group>"; };
		63DD44152C09E5E70084DA07 /* Restart Cork Button.swift */ = {isa = PBXFileReference; lastKnownFileType = sourcecode.swift; path = "Restart Cork Button.swift"; sourceTree = "<group>"; };
		63E41C3029C527C20084E266 /* Array - Get Second to Last Element.swift */ = {isa = PBXFileReference; lastKnownFileType = sourcecode.swift; path = "Array - Get Second to Last Element.swift"; sourceTree = "<group>"; };
		63E5FBB42C027E54005AAE92 /* WidgetKit.framework */ = {isa = PBXFileReference; lastKnownFileType = wrapper.framework; name = WidgetKit.framework; path = System/Library/Frameworks/WidgetKit.framework; sourceTree = SDKROOT; };
		63E5FBB62C027E55005AAE92 /* SwiftUI.framework */ = {isa = PBXFileReference; lastKnownFileType = wrapper.framework; name = SwiftUI.framework; path = System/Library/Frameworks/SwiftUI.framework; sourceTree = SDKROOT; };
		63E716D429DDB797004FD2B4 /* Outdated Package List Box.swift */ = {isa = PBXFileReference; lastKnownFileType = sourcecode.swift; path = "Outdated Package List Box.swift"; sourceTree = "<group>"; };
		63E716D629DDB8C5004FD2B4 /* Outdated Package Loader Box.swift */ = {isa = PBXFileReference; lastKnownFileType = sourcecode.swift; path = "Outdated Package Loader Box.swift"; sourceTree = "<group>"; };
		63E716D829DDB918004FD2B4 /* Package And Tap Overview Box.swift */ = {isa = PBXFileReference; lastKnownFileType = sourcecode.swift; path = "Package And Tap Overview Box.swift"; sourceTree = "<group>"; };
		63E716DA29DDB9D0004FD2B4 /* Analytics Status Box.swift */ = {isa = PBXFileReference; lastKnownFileType = sourcecode.swift; path = "Analytics Status Box.swift"; sourceTree = "<group>"; };
		63E716DC29DDBA54004FD2B4 /* Cached Downloads Folder Info Box.swift */ = {isa = PBXFileReference; lastKnownFileType = sourcecode.swift; path = "Cached Downloads Folder Info Box.swift"; sourceTree = "<group>"; };
		63E716DF29DDC03E004FD2B4 /* Outdated Package.swift */ = {isa = PBXFileReference; lastKnownFileType = sourcecode.swift; path = "Outdated Package.swift"; sourceTree = "<group>"; };
		63E716E329DDCEDE004FD2B4 /* Update Some Packages View.swift */ = {isa = PBXFileReference; lastKnownFileType = sourcecode.swift; path = "Update Some Packages View.swift"; sourceTree = "<group>"; };
<<<<<<< HEAD
		63E9A61F2C49C79A0096CB57 /* Brew Package Details.swift */ = {isa = PBXFileReference; lastKnownFileType = sourcecode.swift; path = "Brew Package Details.swift"; sourceTree = "<group>"; };
		63E9A6222C49C9C40096CB57 /* Load Up Package Info.swift */ = {isa = PBXFileReference; lastKnownFileType = sourcecode.swift; path = "Load Up Package Info.swift"; sourceTree = "<group>"; };
=======
		63E9A6172C4735580096CB57 /* NSButton Port.swift */ = {isa = PBXFileReference; lastKnownFileType = sourcecode.swift; path = "NSButton Port.swift"; sourceTree = "<group>"; };
		63E9A6192C480CCE0096CB57 /* Outdated Package Info Amount.swift */ = {isa = PBXFileReference; lastKnownFileType = sourcecode.swift; path = "Outdated Package Info Amount.swift"; sourceTree = "<group>"; };
>>>>>>> 7d63d81b
		63EC74C82A87C9E9001187F2 /* Network Proxy.swift */ = {isa = PBXFileReference; lastKnownFileType = sourcecode.swift; path = "Network Proxy.swift"; sourceTree = "<group>"; };
		63EEC6952B23EB3600CAAEEC /* ProcessInfo - CPU Architecture.swift */ = {isa = PBXFileReference; lastKnownFileType = sourcecode.swift; path = "ProcessInfo - CPU Architecture.swift"; sourceTree = "<group>"; };
		63EF569A2AC31AA600199F7B /* Basic Package Info.swift */ = {isa = PBXFileReference; lastKnownFileType = sourcecode.swift; path = "Basic Package Info.swift"; sourceTree = "<group>"; };
		63F44AC52AF6CB6000CA0C16 /* Cached Download.swift */ = {isa = PBXFileReference; lastKnownFileType = sourcecode.swift; path = "Cached Download.swift"; sourceTree = "<group>"; };
		63F6226E2BAF5B9700FBDB20 /* String - Window IDs.swift */ = {isa = PBXFileReference; lastKnownFileType = sourcecode.swift; path = "String - Window IDs.swift"; sourceTree = "<group>"; };
		63F622702BB1D15F00FBDB20 /* PrivacyInfo.xcprivacy */ = {isa = PBXFileReference; lastKnownFileType = text.xml; path = PrivacyInfo.xcprivacy; sourceTree = "<group>"; };
		63FD6C332BF023C90015A672 /* Start Service.swift */ = {isa = PBXFileReference; lastKnownFileType = sourcecode.swift; path = "Start Service.swift"; sourceTree = "<group>"; };
		63FD6C352BF0240F0015A672 /* Stop Service.swift */ = {isa = PBXFileReference; lastKnownFileType = sourcecode.swift; path = "Stop Service.swift"; sourceTree = "<group>"; };
		63FD6C372BF0251D0015A672 /* Service Modification Buttons.swift */ = {isa = PBXFileReference; lastKnownFileType = sourcecode.swift; path = "Service Modification Buttons.swift"; sourceTree = "<group>"; };
		63FFE5732A90CB3F00F95E54 /* Load up Top Packages.swift */ = {isa = PBXFileReference; fileEncoding = 4; lastKnownFileType = sourcecode.swift; path = "Load up Top Packages.swift"; sourceTree = "<group>"; };
		63FFE5752A90CB5900F95E54 /* Download Data From URL.swift */ = {isa = PBXFileReference; fileEncoding = 4; lastKnownFileType = sourcecode.swift; path = "Download Data From URL.swift"; sourceTree = "<group>"; };
		63FFE5782A90CB8700F95E54 /* Top Package.swift */ = {isa = PBXFileReference; lastKnownFileType = sourcecode.swift; path = "Top Package.swift"; sourceTree = "<group>"; };
		63FFE57B2A90D61500F95E54 /* Top Packages Tracker.swift */ = {isa = PBXFileReference; lastKnownFileType = sourcecode.swift; path = "Top Packages Tracker.swift"; sourceTree = "<group>"; };
		63FFE57D2A90D9E300F95E54 /* Day Spans.swift */ = {isa = PBXFileReference; lastKnownFileType = sourcecode.swift; path = "Day Spans.swift"; sourceTree = "<group>"; };
		63FFE57F2A90E7F400F95E54 /* Discoverability Pane.swift */ = {isa = PBXFileReference; lastKnownFileType = sourcecode.swift; path = "Discoverability Pane.swift"; sourceTree = "<group>"; };
		63FFEF4D29CB5D9400D6FFC4 /* Restart App.swift */ = {isa = PBXFileReference; lastKnownFileType = sourcecode.swift; path = "Restart App.swift"; sourceTree = "<group>"; };
		63FFEF4F29CB5EEE00D6FFC4 /* Displayable Alerts.swift */ = {isa = PBXFileReference; lastKnownFileType = sourcecode.swift; path = "Displayable Alerts.swift"; sourceTree = "<group>"; };
		9606D0AC2AAB8B8E005B7DBA /* Sidebar Package Row.swift */ = {isa = PBXFileReference; lastKnownFileType = sourcecode.swift; path = "Sidebar Package Row.swift"; sourceTree = "<group>"; };
		C45945182A91232900271D99 /* en */ = {isa = PBXFileReference; lastKnownFileType = text.html; name = en; path = en.lproj/index.html; sourceTree = "<group>"; wrapsLines = 0; };
		C459451B2A91232E00271D99 /* en */ = {isa = PBXFileReference; lastKnownFileType = text.html; name = en; path = en.lproj/topic1.html; sourceTree = "<group>"; };
		C459451E2A91233400271D99 /* en */ = {isa = PBXFileReference; lastKnownFileType = text.html; name = en; path = en.lproj/topic2.html; sourceTree = "<group>"; };
		C45C26102ABCC2C600290D26 /* Localizable.xcstrings */ = {isa = PBXFileReference; lastKnownFileType = text.json.xcstrings; path = Localizable.xcstrings; sourceTree = "<group>"; };
		C47433522A92219700BC7209 /* Info.plist */ = {isa = PBXFileReference; lastKnownFileType = text.plist; path = Info.plist; sourceTree = "<group>"; };
		C4C2A0E02A9108DA00E6F172 /* CorkHelp.help */ = {isa = PBXFileReference; explicitFileType = wrapper.cfbundle; includeInIndex = 0; path = CorkHelp.help; sourceTree = BUILT_PRODUCTS_DIR; };
		C4C2A0E42A91090500E6F172 /* CorkHelp-Info.plist */ = {isa = PBXFileReference; lastKnownFileType = text.plist.xml; path = "CorkHelp-Info.plist"; sourceTree = "<group>"; };
/* End PBXFileReference section */

/* Begin PBXFrameworksBuildPhase section */
		6340655E2871AA42001A2178 /* Frameworks */ = {
			isa = PBXFrameworksBuildPhase;
			buildActionMask = 2147483647;
			files = (
				63689FB62ACFF18900BD354C /* LaunchAtLogin in Frameworks */,
				63603BA92BBC1C9F0083AEDB /* DavidFoundation in Frameworks */,
			);
			runOnlyForDeploymentPostprocessing = 0;
		};
		C4C2A0DD2A9108DA00E6F172 /* Frameworks */ = {
			isa = PBXFrameworksBuildPhase;
			buildActionMask = 2147483647;
			files = (
			);
			runOnlyForDeploymentPostprocessing = 0;
		};
/* End PBXFrameworksBuildPhase section */

/* Begin PBXGroup section */
		63006DF929AB691B00243E29 /* Styles */ = {
			isa = PBXGroup;
			children = (
				63006DFA29AB692B00243E29 /* DisclosureGroup - No Padding.swift */,
				6387A66E2AE8051600517436 /* Button - Large Button.swift */,
				631145482BF22633007C9A65 /* Gauge - Mini Gauge.swift */,
			);
			path = Styles;
			sourceTree = "<group>";
		};
		63006E0B29ACC76F00243E29 /* Packages */ = {
			isa = PBXGroup;
			children = (
				6340657C2871AC65001A2178 /* Brew Package.swift */,
				63006E0C29ACC78400243E29 /* Package Dependency.swift */,
				63E9A61F2C49C79A0096CB57 /* Brew Package Details.swift */,
			);
			path = Packages;
			sourceTree = "<group>";
		};
		63006E1429AD142000243E29 /* Package Details */ = {
			isa = PBXGroup;
			children = (
				63006E1529AD142B00243E29 /* Sub-Views */,
				639A7D852871D78C00B50280 /* Package Details.swift */,
			);
			path = "Package Details";
			sourceTree = "<group>";
		};
		63006E1529AD142B00243E29 /* Sub-Views */ = {
			isa = PBXGroup;
			children = (
				63CBCC4B2AC983DF00E1E95B /* Package Caveats */,
				63006E1629AD143D00243E29 /* Dependency List.swift */,
				63EF569A2AC31AA600199F7B /* Basic Package Info.swift */,
				63D67B702AC5A27F002EB992 /* Package System Info.swift */,
				63D67B722AC5AC78002EB992 /* Package Dependencies.swift */,
				63689F7C2ACC6CFF00BD354C /* Package Detail Header Complex.swift */,
				63689F7E2ACC8FDC00BD354C /* Package Modification Buttons.swift */,
			);
			path = "Sub-Views";
			sourceTree = "<group>";
		};
		6311454C2BF23E11007C9A65 /* Self-Compiled */ = {
			isa = PBXGroup;
			children = (
				6311454D2BF23E1D007C9A65 /* Self-Compiled View.swift */,
			);
			path = "Self-Compiled";
			sourceTree = "<group>";
		};
		6311F3D22B0A1DD9008A8067 /* Removal */ = {
			isa = PBXGroup;
			children = (
				6311F3D32B0A1DE7008A8067 /* Sudo Required For Removal.swift */,
			);
			path = Removal;
			sourceTree = "<group>";
		};
		6317BF6F2ADEE1EC0018E425 /* Initial */ = {
			isa = PBXGroup;
			children = (
				63AB6C482A9FEC2E00E58B93 /* Top Package List Item.swift */,
				6317BF702ADEE1FD0018E425 /* Top Packages Section.swift */,
			);
			path = Initial;
			sourceTree = "<group>";
		};
		6317BF722ADEFAEE0018E425 /* Sub-Views */ = {
			isa = PBXGroup;
			children = (
				6317BF7F2ADEFDED0018E425 /* Stages */,
				6317BF7E2ADEFDE00018E425 /* States */,
			);
			path = "Sub-Views";
			sourceTree = "<group>";
		};
		6317BF732ADEFAF30018E425 /* Sub-Views */ = {
			isa = PBXGroup;
			children = (
			);
			path = "Sub-Views";
			sourceTree = "<group>";
		};
		6317BF7E2ADEFDE00018E425 /* States */ = {
			isa = PBXGroup;
			children = (
				6317BF742ADEFB060018E425 /* Ready to Update.swift */,
				6317BF762ADEFB690018E425 /* Checking for Updates.swift */,
				6317BF782ADEFCA70018E425 /* Updating Packages.swift */,
				6317BF7A2ADEFD2E0018E425 /* Updating Package Tracker.swift */,
				6317BF7C2ADEFD920018E425 /* Updating Finished.swift */,
			);
			path = States;
			sourceTree = "<group>";
		};
		6317BF7F2ADEFDED0018E425 /* Stages */ = {
			isa = PBXGroup;
			children = (
				6317BF802ADEFE4B0018E425 /* No Updates Available.swift */,
				6317BF822ADEFEAC0018E425 /* Finished Stage.swift */,
				6317BF842ADEFEE90018E425 /* Errored Out Stage.swift */,
			);
			path = Stages;
			sourceTree = "<group>";
		};
		63219ACA2AD2AA410037D178 /* Utility Functions */ = {
			isa = PBXGroup;
			children = (
				63219ACB2AD2AA5A0037D178 /* Uninstall Orphans - Utility.swift */,
				63219ACD2AD2ACA00037D178 /* Purge Cache Utility.swift */,
			);
			path = "Utility Functions";
			sourceTree = "<group>";
		};
		6323441E2C029D9B00E836A2 /* Shortcuts Provider */ = {
			isa = PBXGroup;
			children = (
				6323441F2C029DAA00E836A2 /* Cork Shortcuts.swift */,
			);
			path = "Shortcuts Provider";
			sourceTree = "<group>";
		};
		6325561B2AA3CDBB0032133D /* Removal */ = {
			isa = PBXGroup;
			children = (
				63A8746B2990477A009F9533 /* Uninstall Packages.swift */,
				6325561D2AA3CDE50032133D /* Apply Uninstallation Spinner.swift */,
			);
			path = Removal;
			sourceTree = "<group>";
		};
		632C9A182BFE252D000912CD /* Sub-Views */ = {
			isa = PBXGroup;
			children = (
				632C9A192BFE2532000912CD /* Brew Pane */,
			);
			path = "Sub-Views";
			sourceTree = "<group>";
		};
		632C9A192BFE2532000912CD /* Brew Pane */ = {
			isa = PBXGroup;
			children = (
				632C9A1A2BFE2544000912CD /* Custom Homebrew Executable View.swift */,
			);
			path = "Brew Pane";
			sourceTree = "<group>";
		};
		632C9A1C2BFE2698000912CD /* Files */ = {
			isa = PBXGroup;
			children = (
				632C9A1D2BFE26A6000912CD /* Path Control.swift */,
			);
			path = Files;
			sourceTree = "<group>";
		};
		632C9A1F2BFE62BD000912CD /* Search Fields */ = {
			isa = PBXGroup;
			children = (
				633EB30529BE65EB006CB872 /* Custom Search Field.swift */,
				632C9A202BFE62D0000912CD /* Install Process Custom Search Field.swift */,
			);
			path = "Search Fields";
			sourceTree = "<group>";
		};
		632FD2932995A3870029FC49 /* Taps */ = {
			isa = PBXGroup;
			children = (
				63C49EA22B1E941F00DAD508 /* Sub-Views */,
				637260BE29BE387C00E6E81C /* Tap Details */,
				632FD2942995A3920029FC49 /* Add Tap View.swift */,
			);
			path = Taps;
			sourceTree = "<group>";
		};
		6330531729966E9200F34F94 /* Start Page */ = {
			isa = PBXGroup;
			children = (
				63E716D329DDA815004FD2B4 /* Sub-Views */,
				6330531829966E9F00F34F94 /* Start Page.swift */,
			);
			path = "Start Page";
			sourceTree = "<group>";
		};
		633289EB29A68B09004B2930 /* Package Installation */ = {
			isa = PBXGroup;
			children = (
				633289EC29A68B1E004B2930 /* Installation Progress Tracker.swift */,
				633289F029A68CDB004B2930 /* Package in Progress of Being Installed.swift */,
			);
			path = "Package Installation";
			sourceTree = "<group>";
		};
		6339B0F929F921AA00DC4C80 /* Complete */ = {
			isa = PBXGroup;
			children = (
				6360355729BDE7BF00CC0760 /* Package Updating Stages.swift */,
				63A38B9729BA0B910080158C /* Package Updating Steps.swift */,
			);
			path = Complete;
			sourceTree = "<group>";
		};
		6339B0FA29F921B200DC4C80 /* Incremental */ = {
			isa = PBXGroup;
			children = (
			);
			path = Incremental;
			sourceTree = "<group>";
		};
		633AA21E2AFEDD8500A5F3E3 /* Brewfile */ = {
			isa = PBXGroup;
			children = (
				633AA21F2AFEDD9100A5F3E3 /* Export Brewfile.swift */,
				633AA2212AFEDD9B00A5F3E3 /* Import Brewfile.swift */,
			);
			path = Brewfile;
			sourceTree = "<group>";
		};
		633D64012A992D4200476A24 /* Raw Files */ = {
			isa = PBXGroup;
			children = (
			);
			path = "Raw Files";
			sourceTree = "<group>";
		};
		63405A482C027EE300C6E0F2 /* App Intents */ = {
			isa = PBXGroup;
			children = (
				637DF9C42C0368FF00919152 /* Package Updating */,
				637DF9C32C0368D300919152 /* Package Installation */,
				637DF9C22C0368C300919152 /* Currently Installed Packages */,
				6323441E2C029D9B00E836A2 /* Shortcuts Provider */,
			);
			path = "App Intents";
			sourceTree = "<group>";
		};
		63405A4B2C027FDB00C6E0F2 /* Intents */ = {
			isa = PBXGroup;
			children = (
				63405A4C2C02800800C6E0F2 /* Minimal Homebrew Package.swift */,
			);
			path = Intents;
			sourceTree = "<group>";
		};
		634065582871AA42001A2178 = {
			isa = PBXGroup;
			children = (
				63F622702BB1D15F00FBDB20 /* PrivacyInfo.xcprivacy */,
				634065632871AA42001A2178 /* Cork */,
				C4C2A0E82A910B0A00E6F172 /* CorkHelp */,
				63E5FBB32C027E54005AAE92 /* Frameworks */,
				634065622871AA42001A2178 /* Products */,
			);
			sourceTree = "<group>";
		};
		634065622871AA42001A2178 /* Products */ = {
			isa = PBXGroup;
			children = (
				634065612871AA42001A2178 /* Cork.app */,
				C4C2A0E02A9108DA00E6F172 /* CorkHelp.help */,
			);
			name = Products;
			sourceTree = "<group>";
		};
		634065632871AA42001A2178 /* Cork */ = {
			isa = PBXGroup;
			children = (
				C47433522A92219700BC7209 /* Info.plist */,
				63006DF929AB691B00243E29 /* Styles */,
				63A87466298FE808009F9533 /* Enums */,
				63DBAA512C2624E600F5D50A /* Errors */,
				6340657B2871AC4F001A2178 /* Models */,
				63CD0274288B22C8004AE2EC /* Extensions */,
				639A7D812871D07800B50280 /* Views */,
				634065762871AB2A001A2178 /* Logic */,
				634065642871AA42001A2178 /* CorkApp.swift */,
				634065662871AA42001A2178 /* ContentView.swift */,
				634065682871AA42001A2178 /* Assets.xcassets */,
				6340656D2871AA42001A2178 /* Cork.entitlements */,
				6340656A2871AA42001A2178 /* Preview Content */,
				6340657E2871AF68001A2178 /* App Constants.swift */,
				63958CFC2877341F00E0B807 /* AppDelegate.swift */,
				63A8746D29904A7F009F9533 /* App State.swift */,
				C45C26102ABCC2C600290D26 /* Localizable.xcstrings */,
			);
			path = Cork;
			sourceTree = "<group>";
		};
		6340656A2871AA42001A2178 /* Preview Content */ = {
			isa = PBXGroup;
			children = (
				6340656B2871AA42001A2178 /* Preview Assets.xcassets */,
			);
			path = "Preview Content";
			sourceTree = "<group>";
		};
		634065762871AB2A001A2178 /* Logic */ = {
			isa = PBXGroup;
			children = (
				63E9A6212C49C9B60096CB57 /* Packages */,
				63405A482C027EE300C6E0F2 /* App Intents */,
				637D53A02BAB55C500E072DA /* Services */,
				633AA21E2AFEDD8500A5F3E3 /* Brewfile */,
				63FFE5722A90CB3F00F95E54 /* Discoverability */,
				635E448F2A890FAE002C034E /* Networking */,
				6386529C2A88F0FC0001679E /* Notifications */,
				63690F7929C9FBEA008F952C /* Tagging */,
				63690F7829C9FBCE008F952C /* File System */,
				63A38B9129BA0AE60080158C /* Updating and Upgrading */,
				63D51F6F299ABA5100203F3F /* Maintenance */,
				63D2B0862997F5240084E223 /* Package Loading */,
				63A87463298FE7E4009F9533 /* Search */,
				637E006928734032005C9890 /* Installation & Removal */,
				63A96F6C2AA4B3B50029E33B /* Taps */,
				6371EA242871EE6000300E1B /* Shell */,
				6371EA1F2871E0EC00300E1B /* Helpers */,
				637E006728733C1C005C9890 /* Search for Package by ID.swift */,
				632FD28F299591C10029FC49 /* Get Folder Size.swift */,
				632FD2982995BF490029FC49 /* Load up Tapped Taps.swift */,
				635A50EA29B7740000164FBA /* Pin an Unpin Package.swift */,
				6311F3D72B0A1EB6008A8067 /* Open Terminal.swift */,
				63085AFB2BB99C9C005F92FD /* Submit System Version.swift */,
			);
			path = Logic;
			sourceTree = "<group>";
		};
		6340657B2871AC4F001A2178 /* Models */ = {
			isa = PBXGroup;
			children = (
				63DBAA4E2C26220C00F5D50A /* JSON */,
				63405A4B2C027FDB00C6E0F2 /* Intents */,
				63603BBA2BBEAFFF0083AEDB /* Package Uninstallation */,
				637D53922BAB516200E072DA /* Services */,
				63738C7D2AA38BEA009278B8 /* Updating */,
				63FFE57A2A90D60400F95E54 /* Discoverability */,
				63E716DE29DDC025004FD2B4 /* Outdated Packages */,
				63D86EB029C0971600AD64D2 /* Searching */,
				63006E0B29ACC76F00243E29 /* Packages */,
				633289EB29A68B09004B2930 /* Package Installation */,
				63C830BA29984B10002D11BB /* Misc */,
				637E00652872F629005C9890 /* Update Progress Tracker.swift */,
				632FD29A2995C1C20029FC49 /* Brew Tap.swift */,
				63D830FB29990DD600FA802F /* Terminal Output.swift */,
				634065792871AC27001A2178 /* Brew Data Storage.swift */,
				633289EE29A68B36004B2930 /* Search Result Tracker.swift */,
				63F44AC52AF6CB6000CA0C16 /* Cached Download.swift */,
				633AA2232AFEE40500A5F3E3 /* Data File.swift */,
				63771DF52BB5C03500A53B93 /* Corrupted Package.swift */,
			);
			path = Models;
			sourceTree = "<group>";
		};
		634065802871B0A3001A2178 /* File Browser */ = {
			isa = PBXGroup;
			children = (
				6342117629AA4FE900E2563B /* Misc */,
				634065812871B0BE001A2178 /* Get Contents of Folder.swift */,
			);
			path = "File Browser";
			sourceTree = "<group>";
		};
		6342117629AA4FE900E2563B /* Misc */ = {
			isa = PBXGroup;
			children = (
				6342117729AA500300E2563B /* Check if URL is Symlink.swift */,
			);
			path = Misc;
			sourceTree = "<group>";
		};
		6342118129AA9CE300E2563B /* Sub-Views */ = {
			isa = PBXGroup;
			children = (
				6342118229AA9CF100E2563B /* Ready View.swift */,
				63689FAA2ACDCA1A00BD354C /* Maintenance Running View.swift */,
				63689FAC2ACDCD2F00BD354C /* Maintenance Finished View.swift */,
			);
			path = "Sub-Views";
			sourceTree = "<group>";
		};
		6348D90C2BAC8DBC00DBBC55 /* Sub-Views */ = {
			isa = PBXGroup;
			children = (
				6348D90D2BAC8DD200DBBC55 /* Basic Service Info View.swift */,
				6348D90F2BAC8E1B00DBBC55 /* Service Locations View.swift */,
				6348D9172BAC986300DBBC55 /* Service Header Complex.swift */,
				63FD6C372BF0251D0015A672 /* Service Modification Buttons.swift */,
			);
			path = "Sub-Views";
			sourceTree = "<group>";
		};
		6348D9112BAC8E7800DBBC55 /* Service Details */ = {
			isa = PBXGroup;
			children = (
				6348D9122BAC8E8500DBBC55 /* Load up Service Details.swift */,
			);
			path = "Service Details";
			sourceTree = "<group>";
		};
		63581BCD2BB86732009A8E03 /* Sub-Views */ = {
			isa = PBXGroup;
			children = (
				63581BCE2BB86AAB009A8E03 /* Menu Bar - Package Overview.swift */,
				63581BD02BB86BC4009A8E03 /* Menu Bar - Package Updating.swift */,
				63581BD42BB86CE1009A8E03 /* Menu Bar - Package Installation.swift */,
				63581BD62BB86D29009A8E03 /* Menu Bar - Orphan Cleanup.swift */,
				63581BD82BB86D8A009A8E03 /* Menu Bar - Cache Cleanup.swift */,
				63581BDA2BB86DF1009A8E03 /* Menu Bar - Cached Downloads Cleanup.swift */,
			);
			path = "Sub-Views";
			sourceTree = "<group>";
		};
		635BE04C2A2B3801004DCBD8 /* Components */ = {
			isa = PBXGroup;
			children = (
				635BE04D2A2B3818004DCBD8 /* Casks Section.swift */,
				635BE04F2A2B3822004DCBD8 /* Formulae Section.swift */,
				9606D0AC2AAB8B8E005B7DBA /* Sidebar Package Row.swift */,
				635BE0512A2B382C004DCBD8 /* Taps Section.swift */,
			);
			path = Components;
			sourceTree = "<group>";
		};
		635E448F2A890FAE002C034E /* Networking */ = {
			isa = PBXGroup;
			children = (
				63FFE5752A90CB5900F95E54 /* Download Data From URL.swift */,
				635E44902A890FD8002C034E /* Get Proxy Settings.swift */,
				63ACBBE02BA88F6600B26D7E /* Check If User Bought Cork.swift */,
			);
			path = Networking;
			sourceTree = "<group>";
		};
		6360355529BDE79D00CC0760 /* Package Updating */ = {
			isa = PBXGroup;
			children = (
				6339B0FA29F921B200DC4C80 /* Incremental */,
				6339B0F929F921AA00DC4C80 /* Complete */,
				6360355929BDF67A00CC0760 /* Update Availability.swift */,
				63E9A6192C480CCE0096CB57 /* Outdated Package Info Amount.swift */,
			);
			path = "Package Updating";
			sourceTree = "<group>";
		};
		6360355629BDE7A700CC0760 /* Package Installation */ = {
			isa = PBXGroup;
			children = (
				633289E829A68A8A004B2930 /* Package Installation Stage.swift */,
				633289E629A68A61004B2930 /* Package Installation Steps.swift */,
			);
			path = "Package Installation";
			sourceTree = "<group>";
		};
		63603BAA2BBC6B210083AEDB /* Uninstallation */ = {
			isa = PBXGroup;
			children = (
				639246E629A382B1008149E2 /* Uninstallation Progress Wheel.swift */,
				63603BAB2BBC6B360083AEDB /* Remove Packages Buttons.swift */,
			);
			path = Uninstallation;
			sourceTree = "<group>";
		};
		63603BBA2BBEAFFF0083AEDB /* Package Uninstallation */ = {
			isa = PBXGroup;
			children = (
				63603BBB2BBEB0110083AEDB /* Uninstallation Confirmation Tracker.swift */,
			);
			path = "Package Uninstallation";
			sourceTree = "<group>";
		};
		63690F7829C9FBCE008F952C /* File System */ = {
			isa = PBXGroup;
			children = (
				634065802871B0A3001A2178 /* File Browser */,
			);
			path = "File System";
			sourceTree = "<group>";
		};
		63690F7929C9FBEA008F952C /* Tagging */ = {
			isa = PBXGroup;
			children = (
				63A8D2EF29CA341E00E892FB /* File Handling */,
				63690F7A29C9FBF5008F952C /* Change Package Tag.swift */,
				63690F7C29C9FC0F008F952C /* Save Data do Disk.swift */,
				63A8D2F629CA605200E892FB /* Apply Tags to Package Array.swift */,
			);
			path = Tagging;
			sourceTree = "<group>";
		};
		6369AFBB2BF78E6600E67153 /* Packages */ = {
			isa = PBXGroup;
			children = (
				63A87467298FE811009F9533 /* Package Types.swift */,
				6369AFBC2BF78E7400E67153 /* Outdated Package Type.swift */,
			);
			path = Packages;
			sourceTree = "<group>";
		};
		6371EA1C2871D96800300E1B /* Packages */ = {
			isa = PBXGroup;
			children = (
				63006E1429AD142000243E29 /* Package Details */,
				6371EA1D2871D98100300E1B /* Package List Item.swift */,
			);
			path = Packages;
			sourceTree = "<group>";
		};
		6371EA1F2871E0EC00300E1B /* Helpers */ = {
			isa = PBXGroup;
			children = (
				63DD440B2C093CAC0084DA07 /* Programs */,
				639246E429A26BB4008149E2 /* REGEX Match.swift */,
				63FFEF4D29CB5D9400D6FFC4 /* Restart App.swift */,
				63CBCC4E2AC9B46E00E1E95B /* Copy to Clipboard.swift */,
				63689F8A2ACCB5B600BD354C /* Load Image from Local URL.swift */,
				63581BD22BB86C72009A8E03 /* Switch Cork to Foreground.swift */,
			);
			path = Helpers;
			sourceTree = "<group>";
		};
		6371EA242871EE6000300E1B /* Shell */ = {
			isa = PBXGroup;
			children = (
				634065772871AB3A001A2178 /* Shell Interface.swift */,
				6371EA222871EE5A00300E1B /* Brew Interface.swift */,
			);
			path = Shell;
			sourceTree = "<group>";
		};
		637260BE29BE387C00E6E81C /* Tap Details */ = {
			isa = PBXGroup;
			children = (
				63D67B762AC5DF76002EB992 /* Sub-Views */,
				637260BF29BE388F00E6E81C /* Tap Details.swift */,
			);
			path = "Tap Details";
			sourceTree = "<group>";
		};
		63738C7D2AA38BEA009278B8 /* Updating */ = {
			isa = PBXGroup;
			children = (
				63738C7E2AA38BF9009278B8 /* Updating Process Details.swift */,
			);
			path = Updating;
			sourceTree = "<group>";
		};
		63739B842C0660DF00DE6A17 /* Status Views */ = {
			isa = PBXGroup;
			children = (
				6311F3D52B0A1E3C008A8067 /* Sudo Required.swift */,
				631C2D342BB9DB75006EDCD1 /* Wrong Architecture.swift */,
				63739B852C0660F100DE6A17 /* Binary Already Exists.swift */,
				637057432C2D6504002DFA0D /* Installation Terminated Unexpectedly.swift */,
			);
			path = "Status Views";
			sourceTree = "<group>";
		};
		6373D9C929DC60B700D98607 /* Reinstall Corrupted Package */ = {
			isa = PBXGroup;
			children = (
				6373D9CA29DC60CB00D98607 /* Reinstall Corrupted Package.swift */,
			);
			path = "Reinstall Corrupted Package";
			sourceTree = "<group>";
		};
		6373D9CC29DC622B00D98607 /* Package Reinstallation */ = {
			isa = PBXGroup;
			children = (
				6373D9CD29DC623E00D98607 /* Package Reinstallation Stage.swift */,
			);
			path = "Package Reinstallation";
			sourceTree = "<group>";
		};
		637402D8299BF86C001AB7B1 /* Sidebar */ = {
			isa = PBXGroup;
			children = (
				635BE04C2A2B3801004DCBD8 /* Components */,
				637402D9299BF878001AB7B1 /* Sidebar View.swift */,
			);
			path = Sidebar;
			sourceTree = "<group>";
		};
		637D538C2BAB01DC00E072DA /* Services */ = {
			isa = PBXGroup;
			children = (
				637D539D2BAB548F00E072DA /* Service Detail */,
				637D538F2BAB513500E072DA /* Services Sidebar */,
				637D538D2BAB01EB00E072DA /* Homebrew Services View.swift */,
				637D53A32BAB563200E072DA /* Services State.swift */,
			);
			path = Services;
			sourceTree = "<group>";
		};
		637D538F2BAB513500E072DA /* Services Sidebar */ = {
			isa = PBXGroup;
			children = (
				637D539A2BAB542900E072DA /* Sub-Views */,
				637D53902BAB514400E072DA /* Services Sidebar.swift */,
			);
			path = "Services Sidebar";
			sourceTree = "<group>";
		};
		637D53922BAB516200E072DA /* Services */ = {
			isa = PBXGroup;
			children = (
				637D53932BAB517000E072DA /* Services Tracker.swift */,
				637D53952BAB517800E072DA /* Service.swift */,
				6348D90A2BAC8D9800DBBC55 /* Service Details.swift */,
			);
			path = Services;
			sourceTree = "<group>";
		};
		637D53972BAB51A800E072DA /* Services */ = {
			isa = PBXGroup;
			children = (
				637D53982BAB51B300E072DA /* Service Status.swift */,
				63D5829F2BF14F67004538FD /* Services Fatal Errors.swift */,
			);
			path = Services;
			sourceTree = "<group>";
		};
		637D539A2BAB542900E072DA /* Sub-Views */ = {
			isa = PBXGroup;
			children = (
				637D539B2BAB544400E072DA /* Sidebar Service Row.swift */,
			);
			path = "Sub-Views";
			sourceTree = "<group>";
		};
		637D539D2BAB548F00E072DA /* Service Detail */ = {
			isa = PBXGroup;
			children = (
				6348D90C2BAC8DBC00DBBC55 /* Sub-Views */,
				637D539E2BAB549D00E072DA /* Service Detail.swift */,
			);
			path = "Service Detail";
			sourceTree = "<group>";
		};
		637D53A02BAB55C500E072DA /* Services */ = {
			isa = PBXGroup;
			children = (
				63FD6C322BF023990015A672 /* Modification */,
				6348D9112BAC8E7800DBBC55 /* Service Details */,
				637D53A12BAB55E100E072DA /* Load up Services.swift */,
			);
			path = Services;
			sourceTree = "<group>";
		};
		637DF9C22C0368C300919152 /* Currently Installed Packages */ = {
			isa = PBXGroup;
			children = (
				63405A492C027F1300C6E0F2 /* Get Installed Formulae Intent.swift */,
				63405A502C028AE800C6E0F2 /* Get Installed Packages Intent.swift */,
				63405A582C028BF400C6E0F2 /* Get Installed Casks Intent.swift */,
			);
			path = "Currently Installed Packages";
			sourceTree = "<group>";
		};
		637DF9C32C0368D300919152 /* Package Installation */ = {
			isa = PBXGroup;
			children = (
			);
			path = "Package Installation";
			sourceTree = "<group>";
		};
		637DF9C42C0368FF00919152 /* Package Updating */ = {
			isa = PBXGroup;
			children = (
				637DF9C52C03690900919152 /* Package Refreshing */,
			);
			path = "Package Updating";
			sourceTree = "<group>";
		};
		637DF9C52C03690900919152 /* Package Refreshing */ = {
			isa = PBXGroup;
			children = (
				637DF9C62C03691C00919152 /* Refresh Packages Intent.swift */,
			);
			path = "Package Refreshing";
			sourceTree = "<group>";
		};
		637E006928734032005C9890 /* Installation & Removal */ = {
			isa = PBXGroup;
			children = (
				6325561B2AA3CDBB0032133D /* Removal */,
				63A9778429A7D5800091DF2E /* Synchnorize Installed Packages.swift */,
			);
			path = "Installation & Removal";
			sourceTree = "<group>";
		};
		637E006C28734189005C9890 /* Installation */ = {
			isa = PBXGroup;
			children = (
				6392FD112A921B9600711B92 /* Sub-Views */,
				63D83108299982D300FA802F /* Reusables */,
				639A7D822871D08200B50280 /* Install Package.swift */,
			);
			path = Installation;
			sourceTree = "<group>";
		};
		6382C906299DA01A00354B19 /* Steps */ = {
			isa = PBXGroup;
			children = (
				6382C907299DA02700354B19 /* Uninstall Orphaned Packages.swift */,
				6382C909299DA11F00354B19 /* Purge Brew Cache.swift */,
				6382C90B299DA46100354B19 /* Perform Brew Health Check.swift */,
				6342117929AA52B900E2563B /* Delete Cached Downloads.swift */,
			);
			path = Steps;
			sourceTree = "<group>";
		};
		6386529C2A88F0FC0001679E /* Notifications */ = {
			isa = PBXGroup;
			children = (
				6386529D2A88F1070001679E /* Send Notification.swift */,
			);
			path = Notifications;
			sourceTree = "<group>";
		};
		6387A6702AE9251D00517436 /* Feature Categories */ = {
			isa = PBXGroup;
			children = (
				6387A6712AE9254200517436 /* Basic Category.swift */,
				6387A6732AE9255700517436 /* Discoverability Category.swift */,
				6387A6752AE9256600517436 /* Package Features Category.swift */,
				6387A6772AE9257800517436 /* Tap Features Category.swift */,
				6387A6792AE9258B00517436 /* Extras Category.swift */,
			);
			path = "Feature Categories";
			sourceTree = "<group>";
		};
		6392FD112A921B9600711B92 /* Sub-Views */ = {
			isa = PBXGroup;
			children = (
				63739B842C0660DF00DE6A17 /* Status Views */,
				6317BF6F2ADEE1EC0018E425 /* Initial */,
				63AB6C472A9FEBEF00E58B93 /* Misc Views */,
				6392FD122A921BAB00711B92 /* Initial.swift */,
				6392FD142A921D5100711B92 /* Searching.swift */,
				63D024E22AC769AC0050F9D0 /* Presenting Search Results.swift */,
				63D024E42AC76DCD0050F9D0 /* Installing.swift */,
			);
			path = "Sub-Views";
			sourceTree = "<group>";
		};
		63958CFE287735ED00E0B807 /* About */ = {
			isa = PBXGroup;
			children = (
				63958CFF287735F800E0B807 /* About View.swift */,
			);
			path = About;
			sourceTree = "<group>";
		};
		639A7D812871D07800B50280 /* Views */ = {
			isa = PBXGroup;
			children = (
				63D830FD2999279800FA802F /* Reusables */,
				639D45DB2BB830B900459DE3 /* Menu Bar */,
				637D538C2BAB01DC00E072DA /* Services */,
				63ACBBE52BA8983200B26D7E /* Licensing */,
				6311F3D22B0A1DD9008A8067 /* Removal */,
				63A018722AFFBCDB003A2912 /* Backups */,
				63A8A1272AE3FC6800FA21C7 /* Onboarding */,
				63A90D892AA268A800CEC48E /* Shared */,
				637402D8299BF86C001AB7B1 /* Sidebar */,
				63D51F6C299AAFC600203F3F /* Maintenance */,
				63D51F63299A98F800203F3F /* Settings */,
				6330531729966E9200F34F94 /* Start Page */,
				63958CFE287735ED00E0B807 /* About */,
				63A38B9429BA0B5D0080158C /* Updating */,
				6373D9C929DC60B700D98607 /* Reinstall Corrupted Package */,
				637E006C28734189005C9890 /* Installation */,
				6371EA1C2871D96800300E1B /* Packages */,
				632FD2932995A3870029FC49 /* Taps */,
			);
			path = Views;
			sourceTree = "<group>";
		};
		639D45DB2BB830B900459DE3 /* Menu Bar */ = {
			isa = PBXGroup;
			children = (
				63581BCD2BB86732009A8E03 /* Sub-Views */,
				639D45DC2BB830D200459DE3 /* Menu Bar Item.swift */,
			);
			path = "Menu Bar";
			sourceTree = "<group>";
		};
		63A018722AFFBCDB003A2912 /* Backups */ = {
			isa = PBXGroup;
			children = (
				63A018742AFFBCE6003A2912 /* Importing */,
				63A018732AFFBCE1003A2912 /* Exporting */,
			);
			path = Backups;
			sourceTree = "<group>";
		};
		63A018732AFFBCE1003A2912 /* Exporting */ = {
			isa = PBXGroup;
			children = (
				63A018752AFFBD08003A2912 /* Brewfile Export Progress.swift */,
			);
			path = Exporting;
			sourceTree = "<group>";
		};
		63A018742AFFBCE6003A2912 /* Importing */ = {
			isa = PBXGroup;
			children = (
				63A018772AFFBD3F003A2912 /* Brewfile Import Progress.swift */,
			);
			path = Importing;
			sourceTree = "<group>";
		};
		63A018792AFFBF0C003A2912 /* Brewfile */ = {
			isa = PBXGroup;
			children = (
				63A0187A2AFFBF1A003A2912 /* Brewfile Import Stage.swift */,
			);
			path = Brewfile;
			sourceTree = "<group>";
		};
		63A38B9129BA0AE60080158C /* Updating and Upgrading */ = {
			isa = PBXGroup;
			children = (
				637E00632872F3CE005C9890 /* Update Packages.swift */,
				63A38B9229BA0AFD0080158C /* Refresh Packages.swift */,
			);
			path = "Updating and Upgrading";
			sourceTree = "<group>";
		};
		63A38B9429BA0B5D0080158C /* Updating */ = {
			isa = PBXGroup;
			children = (
				63E716E229DDCECD004FD2B4 /* Incremental Updating */,
				63E716E129DDCEC0004FD2B4 /* Complete Updating */,
			);
			path = Updating;
			sourceTree = "<group>";
		};
		63A87463298FE7E4009F9533 /* Search */ = {
			isa = PBXGroup;
			children = (
				63A87464298FE7FC009F9533 /* Search for Package.swift */,
			);
			path = Search;
			sourceTree = "<group>";
		};
		63A87466298FE808009F9533 /* Enums */ = {
			isa = PBXGroup;
			children = (
				63DD440D2C093E180084DA07 /* Alerts */,
				6369AFBB2BF78E6600E67153 /* Packages */,
				637D53972BAB51A800E072DA /* Services */,
				63ACBBE22BA891D500B26D7E /* Licensing */,
				63A018792AFFBF0C003A2912 /* Brewfile */,
				63FFE5772A90CB6C00F95E54 /* Discoverability */,
				6373D9CC29DC622B00D98607 /* Package Reinstallation */,
				6360355629BDE7A700CC0760 /* Package Installation */,
				6360355529BDE79D00CC0760 /* Package Updating */,
				6382C8F8299D6C1D00354B19 /* Package Sorting.swift */,
				63936A4C29AE6D710069C988 /* Package Caveats.swift */,
				635E44942A891078002C034E /* Outdated Packages Notification Type.swift */,
			);
			path = Enums;
			sourceTree = "<group>";
		};
		63A8A1272AE3FC6800FA21C7 /* Onboarding */ = {
			isa = PBXGroup;
			children = (
				63A8A12A2AE3FDDE00FA21C7 /* Sub-Views */,
				63A8A1282AE3FC7300FA21C7 /* Onboarding.swift */,
			);
			path = Onboarding;
			sourceTree = "<group>";
		};
		63A8A12A2AE3FDDE00FA21C7 /* Sub-Views */ = {
			isa = PBXGroup;
			children = (
				6387A6702AE9251D00517436 /* Feature Categories */,
				63A8A12B2AE3FDEC00FA21C7 /* Onboarding Defaults Slider.swift */,
			);
			path = "Sub-Views";
			sourceTree = "<group>";
		};
		63A8D2EF29CA341E00E892FB /* File Handling */ = {
			isa = PBXGroup;
			children = (
				63A8D2F029CA343F00E892FB /* Save Tagged IDs to Disk.swift */,
				63A8D2F229CA346400E892FB /* Load Tagged IDs from Disk.swift */,
			);
			path = "File Handling";
			sourceTree = "<group>";
		};
		63A90D892AA268A800CEC48E /* Shared */ = {
			isa = PBXGroup;
			children = (
				63E9A6162C4735430096CB57 /* Buttons */,
				63D8C956287A1D0800483A52 /* Loading View.swift */,
				63A874692990127D009F9533 /* PillText.swift */,
				63A90D8A2AA268C700CEC48E /* Sanitized Package Name.swift */,
				63C830C029984BA4002D11BB /* Button That Opens Websites.swift */,
				63A96F732AA520120029E33B /* Inline Fatal Error.swift */,
				63689F822ACC9FE000BD354C /* Button Bottom Row.swift */,
				63BE67E32B0EBCB2000FD594 /* Subtitle Text.swift */,
			);
			path = Shared;
			sourceTree = "<group>";
		};
		63A96F6C2AA4B3B50029E33B /* Taps */ = {
			isa = PBXGroup;
			children = (
				63DBAA4C2C2620FA00F5D50A /* Parse Tap Info.swift */,
				63A96F6D2AA4B3D90029E33B /* Add Tap.swift */,
				63A96F6F2AA4B3F70029E33B /* Remove Tap.swift */,
			);
			path = Taps;
			sourceTree = "<group>";
		};
		63AB6C472A9FEBEF00E58B93 /* Misc Views */ = {
			isa = PBXGroup;
			children = (
				63824AA62AD161E1007B2892 /* Live Code Output.swift */,
			);
			path = "Misc Views";
			sourceTree = "<group>";
		};
		63ACBBE22BA891D500B26D7E /* Licensing */ = {
			isa = PBXGroup;
			children = (
				63ACBBE32BA891E900B26D7E /* Licensing State.swift */,
			);
			path = Licensing;
			sourceTree = "<group>";
		};
		63ACBBE52BA8983200B26D7E /* Licensing */ = {
			isa = PBXGroup;
			children = (
				63ACBBF42BA8E9A500B26D7E /* Shared */,
				63ACBBE82BA898BF00B26D7E /* Sub-Views */,
				63ACBBE62BA8983D00B26D7E /* Licensing View.swift */,
			);
			path = Licensing;
			sourceTree = "<group>";
		};
		63ACBBE82BA898BF00B26D7E /* Sub-Views */ = {
			isa = PBXGroup;
			children = (
				6311454C2BF23E11007C9A65 /* Self-Compiled */,
				63ACBBEB2BA898D200B26D7E /* Bought */,
				63ACBBEA2BA898CF00B26D7E /* Demo */,
				63ACBBE92BA898C400B26D7E /* Not Bought Or Activated Demo */,
			);
			path = "Sub-Views";
			sourceTree = "<group>";
		};
		63ACBBE92BA898C400B26D7E /* Not Bought Or Activated Demo */ = {
			isa = PBXGroup;
			children = (
				63ACBBEC2BA898EB00B26D7E /* Licensing - Not Bought Or Activated View.swift */,
			);
			path = "Not Bought Or Activated Demo";
			sourceTree = "<group>";
		};
		63ACBBEA2BA898CF00B26D7E /* Demo */ = {
			isa = PBXGroup;
			children = (
				63ACBBEE2BA8991400B26D7E /* Licensing - Demo View.swift */,
			);
			path = Demo;
			sourceTree = "<group>";
		};
		63ACBBEB2BA898D200B26D7E /* Bought */ = {
			isa = PBXGroup;
			children = (
				63ACBBF02BA8991F00B26D7E /* Licensing - Bought View.swift */,
			);
			path = Bought;
			sourceTree = "<group>";
		};
		63ACBBF42BA8E9A500B26D7E /* Shared */ = {
			isa = PBXGroup;
			children = (
			);
			path = Shared;
			sourceTree = "<group>";
		};
		63C1A3192AD0998E00F36371 /* Outdated Packages */ = {
			isa = PBXGroup;
			children = (
				63E716D429DDB797004FD2B4 /* Outdated Package List Box.swift */,
				63E716D629DDB8C5004FD2B4 /* Outdated Package Loader Box.swift */,
				63BE67E52B0EC015000FD594 /* No Updates Available Box.swift */,
			);
			path = "Outdated Packages";
			sourceTree = "<group>";
		};
		63C49EA22B1E941F00DAD508 /* Sub-Views */ = {
			isa = PBXGroup;
			children = (
				63C49EA32B1E943500DAD508 /* Tap - Initial.swift */,
				63C49EA52B1E964B00DAD508 /* Tap - Adding.swift */,
				63C49EA72B1E96D300DAD508 /* Tap - Finished.swift */,
				63C49EAA2B1E975100DAD508 /* Tap - Error.swift */,
			);
			path = "Sub-Views";
			sourceTree = "<group>";
		};
		63C830BA29984B10002D11BB /* Misc */ = {
			isa = PBXGroup;
			children = (
				63C830BB29984B1A002D11BB /* Used Package.swift */,
				63C830BD29984B49002D11BB /* Acknowledged Contributor.swift */,
				63EC74C82A87C9E9001187F2 /* Network Proxy.swift */,
			);
			path = Misc;
			sourceTree = "<group>";
		};
		63CBCC4B2AC983DF00E1E95B /* Package Caveats */ = {
			isa = PBXGroup;
			children = (
				63CBCC492AC9835400E1E95B /* Package Caveat Full Display.swift */,
				63CBCC4C2AC983FB00E1E95B /* Package Caveat Minified Display.swift */,
			);
			path = "Package Caveats";
			sourceTree = "<group>";
		};
		63CD0274288B22C8004AE2EC /* Extensions */ = {
			isa = PBXGroup;
			children = (
				632C9A162BFE1083000912CD /* String - Letters Only.swift */,
				63B8D4F9299E442300AA7CFA /* View - Conditional Modifiers.swift */,
				63AC992F29A7814700B38D7C /* String - Contains Element in Array.swift */,
				63E41C3029C527C20084E266 /* Array - Get Second to Last Element.swift */,
				63A96F712AA4F8030029E33B /* Array - Get Difference.swift */,
				63D67B742AC5C1EE002EB992 /* Binding - Reverse Bool Value.swift */,
				63689FA72ACCC04E00BD354C /* Array - Prepend.swift */,
				6337AFEC2AE130EF00FE60A5 /* Image - Load from Disk.swift */,
				633AA2252AFEF78700A5F3E3 /* UTType - Homebrew Backup Format.swift */,
				63EEC6952B23EB3600CAAEEC /* ProcessInfo - CPU Architecture.swift */,
				637D53F92B9E405600F61361 /* String - LocalizedStringKey to String.swift */,
				637D53FB2B9E773A00F61361 /* View - Platform Conditional.swift */,
				63ACBBF22BA8D47100B26D7E /* Date - Make Saveable in AppStorage.swift */,
				637A7A1D2BAB8A270013667C /* View - On Window Close.swift */,
				63F6226E2BAF5B9700FBDB20 /* String - Window IDs.swift */,
				639D45E02BB85EB500459DE3 /* View - Fill Available Space.swift */,
				6322B5AD2BC4364C00D7E380 /* View - Disable animations.swift */,
				6369AFBE2BF7B79500E67153 /* String - Remove Numbers.swift */,
				6369AFC12BF7B87300E67153 /* String - Letters Only.swift */,
				632C9A242BFF94B4000912CD /* URL - Reveal in Finder.swift */,
				636C56322C3B439400EB1053 /* URL - Creation Date.swift */,
				636C56342C3B46A200EB1053 /* URL - Is Directory.swift */,
			);
			path = Extensions;
			sourceTree = "<group>";
		};
		63D2B0862997F5240084E223 /* Package Loading */ = {
			isa = PBXGroup;
			children = (
				630640C52C25C1B200922977 /* Get Outdated Packages.swift */,
				63199FDF29980AB9002F50F0 /* Load up Installed Packages.swift */,
			);
			path = "Package Loading";
			sourceTree = "<group>";
		};
		63D51F63299A98F800203F3F /* Settings */ = {
			isa = PBXGroup;
			children = (
				63D51F66299A9A4E00203F3F /* Panes */,
				63D51F64299A992900203F3F /* Settings View.swift */,
			);
			path = Settings;
			sourceTree = "<group>";
		};
		63D51F66299A9A4E00203F3F /* Panes */ = {
			isa = PBXGroup;
			children = (
				632C9A182BFE252D000912CD /* Sub-Views */,
				63D51F67299A9A6000203F3F /* Installation Pane.swift */,
				6382C8FA299D6E5D00354B19 /* General Pane.swift */,
				6342117F29AA9CBB00E2563B /* Maintenance Pane.swift */,
				630D08B829B67E4300802201 /* Brew Pane.swift */,
				635E44922A891050002C034E /* Notifications Pane.swift */,
				63FFE57F2A90E7F400F95E54 /* Discoverability Pane.swift */,
				63B7337A2B02E21D00366C77 /* Advanced Pane.swift */,
			);
			path = Panes;
			sourceTree = "<group>";
		};
		63D51F69299A9ABA00203F3F /* Settings */ = {
			isa = PBXGroup;
			children = (
				63D51F6A299A9AC500203F3F /* Settings Pane Template.swift */,
			);
			path = Settings;
			sourceTree = "<group>";
		};
		63D51F6C299AAFC600203F3F /* Maintenance */ = {
			isa = PBXGroup;
			children = (
				6342118129AA9CE300E2563B /* Sub-Views */,
				63D51F6D299AAFE500203F3F /* Maintenance View.swift */,
			);
			path = Maintenance;
			sourceTree = "<group>";
		};
		63D51F6F299ABA5100203F3F /* Maintenance */ = {
			isa = PBXGroup;
			children = (
				63219ACA2AD2AA410037D178 /* Utility Functions */,
				6382C906299DA01A00354B19 /* Steps */,
			);
			path = Maintenance;
			sourceTree = "<group>";
		};
		63D67B762AC5DF76002EB992 /* Sub-Views */ = {
			isa = PBXGroup;
			children = (
				637260CA29BE4F6400E6E81C /* Packages Included in Tap.swift */,
				63D67B772AC5E205002EB992 /* Tap Title.swift */,
				63D67B792AC5E28C002EB992 /* Tap Info.swift */,
				63D67B7B2AC5E37E002EB992 /* Included Packages.swift */,
			);
			path = "Sub-Views";
			sourceTree = "<group>";
		};
		63D830FD2999279800FA802F /* Reusables */ = {
			isa = PBXGroup;
			children = (
				632C9A1F2BFE62BD000912CD /* Search Fields */,
				632C9A1C2BFE2698000912CD /* Files */,
				63603BAA2BBC6B210083AEDB /* Uninstallation */,
				63D51F69299A9ABA00203F3F /* Settings */,
				63D830FE299927AA00FA802F /* Sheets */,
				632FD2962995A7E50029FC49 /* Nicer Text Editor.swift */,
				6330531A2996A16600F34F94 /* GroupBox Headline Group.swift */,
				63D83102299928B400FA802F /* Headline with Subheadline.swift */,
				63D51F70299AEE5100203F3F /* Complex with Icon.swift */,
				633513F02A91592800524165 /* Collapsible Section Header.swift */,
				632459E82AC5E4D800D6D71A /* Full-Size Grouped Form.swift */,
				639D45DE2BB85D3100459DE3 /* No Content Available.swift */,
				63581BDC2BB86E5B009A8E03 /* Open Cork Button.swift */,
				63581BDE2BB87A09009A8E03 /* Quit Cork Button.swift */,
				63DD44152C09E5E70084DA07 /* Restart Cork Button.swift */,
				63C2EF002C4D53CF00900986 /* No Description Provided View.swift */,
			);
			path = Reusables;
			sourceTree = "<group>";
		};
		63D830FE299927AA00FA802F /* Sheets */ = {
			isa = PBXGroup;
			children = (
				63D830FF299927B400FA802F /* Components */,
				63D831042999331D00FA802F /* Sheet with Title.swift */,
			);
			path = Sheets;
			sourceTree = "<group>";
		};
		63D830FF299927B400FA802F /* Components */ = {
			isa = PBXGroup;
			children = (
				63D83100299927C800FA802F /* Disappearable Sheet.swift */,
				63D83106299935E900FA802F /* Dismiss Sheet Button.swift */,
			);
			path = Components;
			sourceTree = "<group>";
		};
		63D83108299982D300FA802F /* Reusables */ = {
			isa = PBXGroup;
			children = (
				63D83109299982EA00FA802F /* Search Result Row.swift */,
			);
			path = Reusables;
			sourceTree = "<group>";
		};
		63D86EB029C0971600AD64D2 /* Searching */ = {
			isa = PBXGroup;
			children = (
				63D86EB129C0972A00AD64D2 /* Package Search Token.swift */,
			);
			path = Searching;
			sourceTree = "<group>";
		};
		63DBAA4E2C26220C00F5D50A /* JSON */ = {
			isa = PBXGroup;
			children = (
				63DBAA4F2C26222100F5D50A /* Tap Codable Model.swift */,
			);
			path = JSON;
			sourceTree = "<group>";
		};
		63DBAA512C2624E600F5D50A /* Errors */ = {
			isa = PBXGroup;
			children = (
				63DBAA522C2624F600F5D50A /* JSON Parsing Error.swift */,
			);
			path = Errors;
			sourceTree = "<group>";
		};
		63DD440B2C093CAC0084DA07 /* Programs */ = {
			isa = PBXGroup;
			children = (
				6397E1542C0BBED500E5F3FB /* Sudo Helper */,
			);
			path = Programs;
			sourceTree = "<group>";
		};
		63DD440D2C093E180084DA07 /* Alerts */ = {
			isa = PBXGroup;
			children = (
				63DD440E2C093E260084DA07 /* Main Window */,
				63DD440F2C093E2A0084DA07 /* Services */,
			);
			path = Alerts;
			sourceTree = "<group>";
		};
		63DD440E2C093E260084DA07 /* Main Window */ = {
			isa = PBXGroup;
			children = (
				63DD44122C093E7B0084DA07 /* Error Details */,
				63FFEF4F29CB5EEE00D6FFC4 /* Displayable Alerts.swift */,
			);
			path = "Main Window";
			sourceTree = "<group>";
		};
		63DD440F2C093E2A0084DA07 /* Services */ = {
			isa = PBXGroup;
			children = (
			);
			path = Services;
			sourceTree = "<group>";
		};
		63DD44122C093E7B0084DA07 /* Error Details */ = {
			isa = PBXGroup;
			children = (
				63DD44102C093E770084DA07 /* Displayable Alerts - Descriptions.swift */,
				63DD44132C0941B90084DA07 /* Displayable Alerts - Recovery Suggestions.swift */,
			);
			path = "Error Details";
			sourceTree = "<group>";
		};
		63E5FBB32C027E54005AAE92 /* Frameworks */ = {
			isa = PBXGroup;
			children = (
				63E5FBB42C027E54005AAE92 /* WidgetKit.framework */,
				63E5FBB62C027E55005AAE92 /* SwiftUI.framework */,
			);
			name = Frameworks;
			sourceTree = "<group>";
		};
		63E716D329DDA815004FD2B4 /* Sub-Views */ = {
			isa = PBXGroup;
			children = (
				63C1A3192AD0998E00F36371 /* Outdated Packages */,
				63E716D829DDB918004FD2B4 /* Package And Tap Overview Box.swift */,
				63E716DA29DDB9D0004FD2B4 /* Analytics Status Box.swift */,
				63E716DC29DDBA54004FD2B4 /* Cached Downloads Folder Info Box.swift */,
				63C1A3172AD0997200F36371 /* Outdated Packages Box.swift */,
			);
			path = "Sub-Views";
			sourceTree = "<group>";
		};
		63E716DE29DDC025004FD2B4 /* Outdated Packages */ = {
			isa = PBXGroup;
			children = (
				634838A529C1D69F00D3C692 /* Outdated Package Tracker.swift */,
				63E716DF29DDC03E004FD2B4 /* Outdated Package.swift */,
			);
			path = "Outdated Packages";
			sourceTree = "<group>";
		};
		63E716E129DDCEC0004FD2B4 /* Complete Updating */ = {
			isa = PBXGroup;
			children = (
				6317BF722ADEFAEE0018E425 /* Sub-Views */,
				63A38B9529BA0B6E0080158C /* Update Packages View.swift */,
			);
			path = "Complete Updating";
			sourceTree = "<group>";
		};
		63E716E229DDCECD004FD2B4 /* Incremental Updating */ = {
			isa = PBXGroup;
			children = (
				6317BF732ADEFAF30018E425 /* Sub-Views */,
				63E716E329DDCEDE004FD2B4 /* Update Some Packages View.swift */,
			);
			path = "Incremental Updating";
			sourceTree = "<group>";
		};
<<<<<<< HEAD
		63E9A6212C49C9B60096CB57 /* Packages */ = {
			isa = PBXGroup;
			children = (
				63E9A6222C49C9C40096CB57 /* Load Up Package Info.swift */,
			);
			path = Packages;
=======
		63E9A6162C4735430096CB57 /* Buttons */ = {
			isa = PBXGroup;
			children = (
				632FD291299596790029FC49 /* HelpButton.swift */,
				63E9A6172C4735580096CB57 /* NSButton Port.swift */,
			);
			path = Buttons;
>>>>>>> 7d63d81b
			sourceTree = "<group>";
		};
		63FD6C322BF023990015A672 /* Modification */ = {
			isa = PBXGroup;
			children = (
				63FD6C332BF023C90015A672 /* Start Service.swift */,
				63FD6C352BF0240F0015A672 /* Stop Service.swift */,
				6311454A2BF23821007C9A65 /* Kill Service.swift */,
				63D5829D2BF14AD4004538FD /* Synchronize Services.swift */,
			);
			path = Modification;
			sourceTree = "<group>";
		};
		63FFE5722A90CB3F00F95E54 /* Discoverability */ = {
			isa = PBXGroup;
			children = (
				63FFE5732A90CB3F00F95E54 /* Load up Top Packages.swift */,
			);
			path = Discoverability;
			sourceTree = "<group>";
		};
		63FFE5772A90CB6C00F95E54 /* Discoverability */ = {
			isa = PBXGroup;
			children = (
				63FFE57D2A90D9E300F95E54 /* Day Spans.swift */,
				63BE889B2A910BB0003C6E59 /* Top Package Sorting.swift */,
			);
			path = Discoverability;
			sourceTree = "<group>";
		};
		63FFE57A2A90D60400F95E54 /* Discoverability */ = {
			isa = PBXGroup;
			children = (
				63FFE5782A90CB8700F95E54 /* Top Package.swift */,
				63FFE57B2A90D61500F95E54 /* Top Packages Tracker.swift */,
			);
			path = Discoverability;
			sourceTree = "<group>";
		};
		C47433532A92255900BC7209 /* Resources */ = {
			isa = PBXGroup;
			children = (
				633D64012A992D4200476A24 /* Raw Files */,
				C45945192A91232900271D99 /* index.html */,
				C459451C2A91232E00271D99 /* topic1.html */,
				C459451F2A91233400271D99 /* topic2.html */,
			);
			path = Resources;
			sourceTree = "<group>";
		};
		C4C2A0E82A910B0A00E6F172 /* CorkHelp */ = {
			isa = PBXGroup;
			children = (
				C4C2A0E42A91090500E6F172 /* CorkHelp-Info.plist */,
				C47433532A92255900BC7209 /* Resources */,
			);
			path = CorkHelp;
			sourceTree = "<group>";
		};
/* End PBXGroup section */

/* Begin PBXNativeTarget section */
		634065602871AA42001A2178 /* Cork */ = {
			isa = PBXNativeTarget;
			buildConfigurationList = 634065702871AA42001A2178 /* Build configuration list for PBXNativeTarget "Cork" */;
			buildPhases = (
				6340655D2871AA42001A2178 /* Sources */,
				6340655E2871AA42001A2178 /* Frameworks */,
				6340655F2871AA42001A2178 /* Resources */,
				63E5FBC42C027E57005AAE92 /* Embed Foundation Extensions */,
			);
			buildRules = (
			);
			dependencies = (
				C4C2A0E62A9109EB00E6F172 /* PBXTargetDependency */,
			);
			name = Cork;
			packageProductDependencies = (
				63689FB52ACFF18900BD354C /* LaunchAtLogin */,
				63603BA82BBC1C9F0083AEDB /* DavidFoundation */,
			);
			productName = Cork;
			productReference = 634065612871AA42001A2178 /* Cork.app */;
			productType = "com.apple.product-type.application";
		};
		C4C2A0DF2A9108DA00E6F172 /* CorkHelp */ = {
			isa = PBXNativeTarget;
			buildConfigurationList = C4C2A0E32A9108DA00E6F172 /* Build configuration list for PBXNativeTarget "CorkHelp" */;
			buildPhases = (
				C4C2A0DC2A9108DA00E6F172 /* Sources */,
				C4C2A0DD2A9108DA00E6F172 /* Frameworks */,
				C4C2A0DE2A9108DA00E6F172 /* Resources */,
				C4C2A10D2A9110A400E6F172 /* Re-index Help Book */,
			);
			buildRules = (
			);
			dependencies = (
			);
			name = CorkHelp;
			productName = CorkHelp;
			productReference = C4C2A0E02A9108DA00E6F172 /* CorkHelp.help */;
			productType = "com.apple.product-type.bundle";
		};
/* End PBXNativeTarget section */

/* Begin PBXProject section */
		634065592871AA42001A2178 /* Project object */ = {
			isa = PBXProject;
			attributes = {
				BuildIndependentTargetsInParallel = 1;
				LastSwiftUpdateCheck = 1530;
				LastUpgradeCheck = 1540;
				TargetAttributes = {
					634065602871AA42001A2178 = {
						CreatedOnToolsVersion = 14.0;
					};
					C4C2A0DF2A9108DA00E6F172 = {
						CreatedOnToolsVersion = 14.3.1;
					};
				};
			};
			buildConfigurationList = 6340655C2871AA42001A2178 /* Build configuration list for PBXProject "Cork" */;
			compatibilityVersion = "Xcode 14.0";
			developmentRegion = en;
			hasScannedForEncodings = 0;
			knownRegions = (
				en,
				Base,
				"zh-Hans",
				"zh-Hant",
				de,
				fr,
				ru,
				cs,
				uk,
			);
			mainGroup = 634065582871AA42001A2178;
			packageReferences = (
				63689FB42ACFF18900BD354C /* XCRemoteSwiftPackageReference "LaunchAtLogin-Modern" */,
				63603BA72BBC1C9F0083AEDB /* XCRemoteSwiftPackageReference "DavidFoundation" */,
			);
			productRefGroup = 634065622871AA42001A2178 /* Products */;
			projectDirPath = "";
			projectRoot = "";
			targets = (
				634065602871AA42001A2178 /* Cork */,
				C4C2A0DF2A9108DA00E6F172 /* CorkHelp */,
			);
		};
/* End PBXProject section */

/* Begin PBXResourcesBuildPhase section */
		6340655F2871AA42001A2178 /* Resources */ = {
			isa = PBXResourcesBuildPhase;
			buildActionMask = 2147483647;
			files = (
				C4C2A0E72A910A0D00E6F172 /* CorkHelp.help in Resources */,
				6340656C2871AA42001A2178 /* Preview Assets.xcassets in Resources */,
				6397E1552C0BBED500E5F3FB /* Sudo Helper in Resources */,
				C45C26112ABCC2C600290D26 /* Localizable.xcstrings in Resources */,
				63F622712BB1D15F00FBDB20 /* PrivacyInfo.xcprivacy in Resources */,
				634065692871AA42001A2178 /* Assets.xcassets in Resources */,
			);
			runOnlyForDeploymentPostprocessing = 0;
		};
		C4C2A0DE2A9108DA00E6F172 /* Resources */ = {
			isa = PBXResourcesBuildPhase;
			buildActionMask = 2147483647;
			files = (
				C45945172A91232900271D99 /* index.html in Resources */,
				C459451A2A91232E00271D99 /* topic1.html in Resources */,
				63F622722BB1D15F00FBDB20 /* PrivacyInfo.xcprivacy in Resources */,
				C459451D2A91233400271D99 /* topic2.html in Resources */,
			);
			runOnlyForDeploymentPostprocessing = 0;
		};
/* End PBXResourcesBuildPhase section */

/* Begin PBXShellScriptBuildPhase section */
		C4C2A10D2A9110A400E6F172 /* Re-index Help Book */ = {
			isa = PBXShellScriptBuildPhase;
			alwaysOutOfDate = 1;
			buildActionMask = 12;
			files = (
			);
			inputFileListPaths = (
			);
			inputPaths = (
			);
			name = "Re-index Help Book";
			outputFileListPaths = (
			);
			outputPaths = (
			);
			runOnlyForDeploymentPostprocessing = 0;
			shellPath = /bin/sh;
			shellScript = "set -x\n\ncd \"${BUILT_PRODUCTS_DIR}/${PRODUCT_NAME}.help/Contents/Resources\"\n\nfor LANGUAGE in *.lproj;\ndo\n  pushd \"${LANGUAGE}\"\n  hiutil -I corespotlight -Caf \"${PRODUCT_NAME}.cshelpindex\" -vv .\n  hiutil -I lsm -Caf \"${PRODUCT_NAME}.helpindex\" -vv .\n  hiutil -I corespotlight -Tvf \"${PRODUCT_NAME}.cshelpindex\"\n  popd\ndone\n";
		};
/* End PBXShellScriptBuildPhase section */

/* Begin PBXSourcesBuildPhase section */
		6340655D2871AA42001A2178 /* Sources */ = {
			isa = PBXSourcesBuildPhase;
			buildActionMask = 2147483647;
			files = (
				63FD6C382BF0251D0015A672 /* Service Modification Buttons.swift in Sources */,
				635E44932A891050002C034E /* Notifications Pane.swift in Sources */,
				63ACBBEF2BA8991400B26D7E /* Licensing - Demo View.swift in Sources */,
				63A8746C2990477A009F9533 /* Uninstall Packages.swift in Sources */,
				634838A629C1D69F00D3C692 /* Outdated Package Tracker.swift in Sources */,
				63A8A1292AE3FC7300FA21C7 /* Onboarding.swift in Sources */,
				63006E0D29ACC78400243E29 /* Package Dependency.swift in Sources */,
				6317BF7D2ADEFD920018E425 /* Updating Finished.swift in Sources */,
				63690F7B29C9FBF5008F952C /* Change Package Tag.swift in Sources */,
				637D53FC2B9E773A00F61361 /* View - Platform Conditional.swift in Sources */,
				63E716DD29DDBA54004FD2B4 /* Cached Downloads Folder Info Box.swift in Sources */,
				63D67B732AC5AC78002EB992 /* Package Dependencies.swift in Sources */,
				63A90D8B2AA268C700CEC48E /* Sanitized Package Name.swift in Sources */,
				6382C8F9299D6C1D00354B19 /* Package Sorting.swift in Sources */,
				6311F3D42B0A1DE7008A8067 /* Sudo Required For Removal.swift in Sources */,
				63405A512C028AE800C6E0F2 /* Get Installed Packages Intent.swift in Sources */,
				63D67B712AC5A27F002EB992 /* Package System Info.swift in Sources */,
				63D831052999331D00FA802F /* Sheet with Title.swift in Sources */,
				6382C90A299DA11F00354B19 /* Purge Brew Cache.swift in Sources */,
				634065782871AB3A001A2178 /* Shell Interface.swift in Sources */,
				63D83103299928B400FA802F /* Headline with Subheadline.swift in Sources */,
				63405A4A2C027F1300C6E0F2 /* Get Installed Formulae Intent.swift in Sources */,
				632FD2952995A3920029FC49 /* Add Tap View.swift in Sources */,
				63EF569B2AC31AA600199F7B /* Basic Package Info.swift in Sources */,
				63A8D2F729CA605200E892FB /* Apply Tags to Package Array.swift in Sources */,
				63D51F65299A992900203F3F /* Settings View.swift in Sources */,
				63738C7F2AA38BF9009278B8 /* Updating Process Details.swift in Sources */,
				63FFEF5029CB5EEE00D6FFC4 /* Displayable Alerts.swift in Sources */,
				634065822871B0BE001A2178 /* Get Contents of Folder.swift in Sources */,
				63D51F6E299AAFE500203F3F /* Maintenance View.swift in Sources */,
				63A018782AFFBD3F003A2912 /* Brewfile Import Progress.swift in Sources */,
				63A38B9829BA0B910080158C /* Package Updating Steps.swift in Sources */,
				63D67B752AC5C1EE002EB992 /* Binding - Reverse Bool Value.swift in Sources */,
				63DD44162C09E5E70084DA07 /* Restart Cork Button.swift in Sources */,
				63D582A02BF14F67004538FD /* Services Fatal Errors.swift in Sources */,
				63E41C3129C527C20084E266 /* Array - Get Second to Last Element.swift in Sources */,
				636C56352C3B46A200EB1053 /* URL - Is Directory.swift in Sources */,
				63A87465298FE7FC009F9533 /* Search for Package.swift in Sources */,
				6322B5AE2BC4364C00D7E380 /* View - Disable animations.swift in Sources */,
				637D53942BAB517000E072DA /* Services Tracker.swift in Sources */,
				63581BDD2BB86E5B009A8E03 /* Open Cork Button.swift in Sources */,
				639246E529A26BB4008149E2 /* REGEX Match.swift in Sources */,
				63FFEF4E29CB5D9400D6FFC4 /* Restart App.swift in Sources */,
				637D538E2BAB01EB00E072DA /* Homebrew Services View.swift in Sources */,
				632C9A212BFE62D0000912CD /* Install Process Custom Search Field.swift in Sources */,
				63E9A6232C49C9C40096CB57 /* Load Up Package Info.swift in Sources */,
				633289ED29A68B1E004B2930 /* Installation Progress Tracker.swift in Sources */,
				637D53912BAB514400E072DA /* Services Sidebar.swift in Sources */,
				63D5829E2BF14AD4004538FD /* Synchronize Services.swift in Sources */,
				63CBCC4F2AC9B46E00E1E95B /* Copy to Clipboard.swift in Sources */,
				63A38B9629BA0B6E0080158C /* Update Packages View.swift in Sources */,
				63581BDF2BB87A09009A8E03 /* Quit Cork Button.swift in Sources */,
				63E716D929DDB918004FD2B4 /* Package And Tap Overview Box.swift in Sources */,
				63A9778529A7D5800091DF2E /* Synchnorize Installed Packages.swift in Sources */,
				639A7D832871D08200B50280 /* Install Package.swift in Sources */,
				9606D0AD2AAB8B8E005B7DBA /* Sidebar Package Row.swift in Sources */,
				637E006828733C1C005C9890 /* Search for Package by ID.swift in Sources */,
				63219ACE2AD2ACA00037D178 /* Purge Cache Utility.swift in Sources */,
				6342117A29AA52B900E2563B /* Delete Cached Downloads.swift in Sources */,
				63ACBBED2BA898EB00B26D7E /* Licensing - Not Bought Or Activated View.swift in Sources */,
				6340657A2871AC27001A2178 /* Brew Data Storage.swift in Sources */,
				633289E729A68A61004B2930 /* Package Installation Steps.swift in Sources */,
				633AA2262AFEF78700A5F3E3 /* UTType - Homebrew Backup Format.swift in Sources */,
				63A96F702AA4B3F70029E33B /* Remove Tap.swift in Sources */,
				63D51F6B299A9AC500203F3F /* Settings Pane Template.swift in Sources */,
				63C49EA42B1E943500DAD508 /* Tap - Initial.swift in Sources */,
				63A8A12C2AE3FDEC00FA21C7 /* Onboarding Defaults Slider.swift in Sources */,
				6369AFC22BF7B87300E67153 /* String - Letters Only.swift in Sources */,
				63581BD92BB86D8A009A8E03 /* Menu Bar - Cache Cleanup.swift in Sources */,
				63603BAC2BBC6B360083AEDB /* Remove Packages Buttons.swift in Sources */,
				63C830C129984BA4002D11BB /* Button That Opens Websites.swift in Sources */,
				63581BD12BB86BC4009A8E03 /* Menu Bar - Package Updating.swift in Sources */,
				63A96F722AA4F8030029E33B /* Array - Get Difference.swift in Sources */,
				637D539C2BAB544400E072DA /* Sidebar Service Row.swift in Sources */,
				632FD2972995A7E50029FC49 /* Nicer Text Editor.swift in Sources */,
				63E9A61A2C480CCE0096CB57 /* Outdated Package Info Amount.swift in Sources */,
				63D67B782AC5E205002EB992 /* Tap Title.swift in Sources */,
				63CBCC4D2AC983FB00E1E95B /* Package Caveat Minified Display.swift in Sources */,
				63F6226F2BAF5B9700FBDB20 /* String - Window IDs.swift in Sources */,
				63EC74C92A87C9E9001187F2 /* Network Proxy.swift in Sources */,
				63DBAA4D2C2620FA00F5D50A /* Parse Tap Info.swift in Sources */,
				63219ACC2AD2AA5A0037D178 /* Uninstall Orphans - Utility.swift in Sources */,
				63AB6C492A9FEC2E00E58B93 /* Top Package List Item.swift in Sources */,
				632FD2992995BF490029FC49 /* Load up Tapped Taps.swift in Sources */,
				63BE889C2A910BB0003C6E59 /* Top Package Sorting.swift in Sources */,
				63D8C957287A1D0800483A52 /* Loading View.swift in Sources */,
				63FFE57E2A90D9E300F95E54 /* Day Spans.swift in Sources */,
				639D45DD2BB830D200459DE3 /* Menu Bar Item.swift in Sources */,
				63689FAB2ACDCA1A00BD354C /* Maintenance Running View.swift in Sources */,
				63603BBC2BBEB0110083AEDB /* Uninstallation Confirmation Tracker.swift in Sources */,
				63E716E029DDC03E004FD2B4 /* Outdated Package.swift in Sources */,
				6340657F2871AF68001A2178 /* App Constants.swift in Sources */,
				639246E729A382B1008149E2 /* Uninstallation Progress Wheel.swift in Sources */,
				637D53A22BAB55E100E072DA /* Load up Services.swift in Sources */,
				63A96F6E2AA4B3D90029E33B /* Add Tap.swift in Sources */,
				6342117829AA500300E2563B /* Check if URL is Symlink.swift in Sources */,
				63A96F742AA520120029E33B /* Inline Fatal Error.swift in Sources */,
				63581BD32BB86C72009A8E03 /* Switch Cork to Foreground.swift in Sources */,
				63FFE5762A90CB5900F95E54 /* Download Data From URL.swift in Sources */,
				6342118029AA9CBB00E2563B /* Maintenance Pane.swift in Sources */,
				634065672871AA42001A2178 /* ContentView.swift in Sources */,
				6369AFBD2BF78E7400E67153 /* Outdated Package Type.swift in Sources */,
				6360355A29BDF67B00CC0760 /* Update Availability.swift in Sources */,
				6317BF792ADEFCA70018E425 /* Updating Packages.swift in Sources */,
				6387A6722AE9254200517436 /* Basic Category.swift in Sources */,
				637402DA299BF878001AB7B1 /* Sidebar View.swift in Sources */,
				637D53A42BAB563200E072DA /* Services State.swift in Sources */,
				632C9A252BFF94B4000912CD /* URL - Reveal in Finder.swift in Sources */,
				63A8746A2990127D009F9533 /* PillText.swift in Sources */,
				6382C90C299DA46100354B19 /* Perform Brew Health Check.swift in Sources */,
				632FD292299596790029FC49 /* HelpButton.swift in Sources */,
				63D8310A299982EA00FA802F /* Search Result Row.swift in Sources */,
				63A8746E29904A7F009F9533 /* App State.swift in Sources */,
				63A87468298FE811009F9533 /* Package Types.swift in Sources */,
				63A0187B2AFFBF1A003A2912 /* Brewfile Import Stage.swift in Sources */,
				63689FAD2ACDCD2F00BD354C /* Maintenance Finished View.swift in Sources */,
				63199FE029980AB9002F50F0 /* Load up Installed Packages.swift in Sources */,
				63936A4D29AE6D710069C988 /* Package Caveats.swift in Sources */,
				63DBAA532C2624F600F5D50A /* JSON Parsing Error.swift in Sources */,
				63F44AC62AF6CB6000CA0C16 /* Cached Download.swift in Sources */,
				63689F7D2ACC6CFF00BD354C /* Package Detail Header Complex.swift in Sources */,
				6325561E2AA3CDE50032133D /* Apply Uninstallation Spinner.swift in Sources */,
				63BE67E62B0EC015000FD594 /* No Updates Available Box.swift in Sources */,
				63FFE5742A90CB3F00F95E54 /* Load up Top Packages.swift in Sources */,
				631145492BF22633007C9A65 /* Gauge - Mini Gauge.swift in Sources */,
				63FD6C362BF0240F0015A672 /* Stop Service.swift in Sources */,
				6387A6742AE9255700517436 /* Discoverability Category.swift in Sources */,
				63006DFB29AB692B00243E29 /* DisclosureGroup - No Padding.swift in Sources */,
				6392FD132A921BAB00711B92 /* Initial.swift in Sources */,
				6387A67A2AE9258B00517436 /* Extras Category.swift in Sources */,
				63ACBBE12BA88F6600B26D7E /* Check If User Bought Cork.swift in Sources */,
				63A8D2F129CA343F00E892FB /* Save Tagged IDs to Disk.swift in Sources */,
				6348D90E2BAC8DD200DBBC55 /* Basic Service Info View.swift in Sources */,
				6340657D2871AC65001A2178 /* Brew Package.swift in Sources */,
				63E9A6202C49C79A0096CB57 /* Brew Package Details.swift in Sources */,
				6386529E2A88F1070001679E /* Send Notification.swift in Sources */,
				637E00642872F3CE005C9890 /* Update Packages.swift in Sources */,
				63FD6C342BF023C90015A672 /* Start Service.swift in Sources */,
				637057442C2D6504002DFA0D /* Installation Terminated Unexpectedly.swift in Sources */,
				637D53962BAB517800E072DA /* Service.swift in Sources */,
				637A7A1E2BAB8A270013667C /* View - On Window Close.swift in Sources */,
				63DD44112C093E770084DA07 /* Displayable Alerts - Descriptions.swift in Sources */,
				63E716D529DDB797004FD2B4 /* Outdated Package List Box.swift in Sources */,
				6373D9CE29DC623E00D98607 /* Package Reinstallation Stage.swift in Sources */,
				6317BF832ADEFEAC0018E425 /* Finished Stage.swift in Sources */,
				63C830BC29984B1A002D11BB /* Used Package.swift in Sources */,
				635E44912A890FD8002C034E /* Get Proxy Settings.swift in Sources */,
				635E44952A891078002C034E /* Outdated Packages Notification Type.swift in Sources */,
				633AA2222AFEDD9B00A5F3E3 /* Import Brewfile.swift in Sources */,
				6317BF772ADEFB690018E425 /* Checking for Updates.swift in Sources */,
				637260CB29BE4F6400E6E81C /* Packages Included in Tap.swift in Sources */,
				6337AFED2AE130EF00FE60A5 /* Image - Load from Disk.swift in Sources */,
				63C49EA82B1E96D300DAD508 /* Tap - Finished.swift in Sources */,
				6317BF852ADEFEE90018E425 /* Errored Out Stage.swift in Sources */,
				63689F8B2ACCB5B600BD354C /* Load Image from Local URL.swift in Sources */,
				63690F7D29C9FC0F008F952C /* Save Data do Disk.swift in Sources */,
				63771DF62BB5C03500A53B93 /* Corrupted Package.swift in Sources */,
				632344202C029DAA00E836A2 /* Cork Shortcuts.swift in Sources */,
				6330531929966E9F00F34F94 /* Start Page.swift in Sources */,
				63C1A3182AD0997200F36371 /* Outdated Packages Box.swift in Sources */,
				6317BF7B2ADEFD2E0018E425 /* Updating Package Tracker.swift in Sources */,
				63ACBBE42BA891E900B26D7E /* Licensing State.swift in Sources */,
				6387A6782AE9257800517436 /* Tap Features Category.swift in Sources */,
				63CBCC4A2AC9835400E1E95B /* Package Caveat Full Display.swift in Sources */,
				63D024E52AC76DCD0050F9D0 /* Installing.swift in Sources */,
				637260C029BE388F00E6E81C /* Tap Details.swift in Sources */,
				6387A6762AE9256600517436 /* Package Features Category.swift in Sources */,
				63FFE5792A90CB8700F95E54 /* Top Package.swift in Sources */,
				6317BF812ADEFE4B0018E425 /* No Updates Available.swift in Sources */,
				6311F3D62B0A1E3C008A8067 /* Sudo Required.swift in Sources */,
				63C830BE29984B49002D11BB /* Acknowledged Contributor.swift in Sources */,
				639D45E12BB85EB500459DE3 /* View - Fill Available Space.swift in Sources */,
				63B8D4FA299E442300AA7CFA /* View - Conditional Modifiers.swift in Sources */,
				6330531B2996A16600F34F94 /* GroupBox Headline Group.swift in Sources */,
				6382C908299DA02700354B19 /* Uninstall Orphaned Packages.swift in Sources */,
				63D86EB229C0972A00AD64D2 /* Package Search Token.swift in Sources */,
				6348D9182BAC986300DBBC55 /* Service Header Complex.swift in Sources */,
				63581BD52BB86CE1009A8E03 /* Menu Bar - Package Installation.swift in Sources */,
				633EB30629BE65EB006CB872 /* Custom Search Field.swift in Sources */,
				63E716E429DDCEDE004FD2B4 /* Update Some Packages View.swift in Sources */,
				63BE67E42B0EBCB2000FD594 /* Subtitle Text.swift in Sources */,
				632FD290299591C10029FC49 /* Get Folder Size.swift in Sources */,
				63E41C2F29C50A480084E266 /* Package Updating Stages.swift in Sources */,
				6311454B2BF23821007C9A65 /* Kill Service.swift in Sources */,
				63006E1729AD143D00243E29 /* Dependency List.swift in Sources */,
				637D53992BAB51B300E072DA /* Service Status.swift in Sources */,
				6311454E2BF23E1D007C9A65 /* Self-Compiled View.swift in Sources */,
				6371EA1E2871D98100300E1B /* Package List Item.swift in Sources */,
				63DBAA502C26222100F5D50A /* Tap Codable Model.swift in Sources */,
				631C2D352BB9DB75006EDCD1 /* Wrong Architecture.swift in Sources */,
				63739B862C0660F100DE6A17 /* Binary Already Exists.swift in Sources */,
				63C2EF012C4D53CF00900986 /* No Description Provided View.swift in Sources */,
				635A50EB29B7740000164FBA /* Pin an Unpin Package.swift in Sources */,
				63D830FC29990DD600FA802F /* Terminal Output.swift in Sources */,
				6317BF752ADEFB060018E425 /* Ready to Update.swift in Sources */,
				632C9A1B2BFE2544000912CD /* Custom Homebrew Executable View.swift in Sources */,
				63D83107299935E900FA802F /* Dismiss Sheet Button.swift in Sources */,
				63581BD72BB86D29009A8E03 /* Menu Bar - Orphan Cleanup.swift in Sources */,
				63DD44142C0941B90084DA07 /* Displayable Alerts - Recovery Suggestions.swift in Sources */,
				63D024E32AC769AC0050F9D0 /* Presenting Search Results.swift in Sources */,
				6371EA232871EE5A00300E1B /* Brew Interface.swift in Sources */,
				63A018762AFFBD08003A2912 /* Brewfile Export Progress.swift in Sources */,
				63D67B7A2AC5E28C002EB992 /* Tap Info.swift in Sources */,
				63689F832ACC9FE000BD354C /* Button Bottom Row.swift in Sources */,
				630640C62C25C1B200922977 /* Get Outdated Packages.swift in Sources */,
				63581BDB2BB86DF1009A8E03 /* Menu Bar - Cached Downloads Cleanup.swift in Sources */,
				63EEC6962B23EB3600CAAEEC /* ProcessInfo - CPU Architecture.swift in Sources */,
				6369AFBF2BF7B79500E67153 /* String - Remove Numbers.swift in Sources */,
				637E00662872F629005C9890 /* Update Progress Tracker.swift in Sources */,
				6373D9CB29DC60CB00D98607 /* Reinstall Corrupted Package.swift in Sources */,
				63689F7F2ACC8FDC00BD354C /* Package Modification Buttons.swift in Sources */,
				63D83101299927C800FA802F /* Disappearable Sheet.swift in Sources */,
				63A8D2F329CA346400E892FB /* Load Tagged IDs from Disk.swift in Sources */,
				630D08B929B67E4300802201 /* Brew Pane.swift in Sources */,
				635BE0502A2B3822004DCBD8 /* Formulae Section.swift in Sources */,
				6342118329AA9CF100E2563B /* Ready View.swift in Sources */,
				632FD29B2995C1C20029FC49 /* Brew Tap.swift in Sources */,
				6311F3D82B0A1EB6008A8067 /* Open Terminal.swift in Sources */,
				633289E929A68A8A004B2930 /* Package Installation Stage.swift in Sources */,
				63ACBBF12BA8991F00B26D7E /* Licensing - Bought View.swift in Sources */,
				6348D9102BAC8E1B00DBBC55 /* Service Locations View.swift in Sources */,
				6382C8FB299D6E5D00354B19 /* General Pane.swift in Sources */,
				63AC993029A7814700B38D7C /* String - Contains Element in Array.swift in Sources */,
				632459E92AC5E4D800D6D71A /* Full-Size Grouped Form.swift in Sources */,
				636C56332C3B439400EB1053 /* URL - Creation Date.swift in Sources */,
				63958CFD2877341F00E0B807 /* AppDelegate.swift in Sources */,
				635BE0522A2B382C004DCBD8 /* Taps Section.swift in Sources */,
				63C49EA62B1E964B00DAD508 /* Tap - Adding.swift in Sources */,
				637DF9C72C03691C00919152 /* Refresh Packages Intent.swift in Sources */,
				63E716DB29DDB9D0004FD2B4 /* Analytics Status Box.swift in Sources */,
				632C9A1E2BFE26A6000912CD /* Path Control.swift in Sources */,
				635BE04E2A2B3818004DCBD8 /* Casks Section.swift in Sources */,
				633289F129A68CDB004B2930 /* Package in Progress of Being Installed.swift in Sources */,
				63FFE57C2A90D61500F95E54 /* Top Packages Tracker.swift in Sources */,
				6387A66F2AE8051600517436 /* Button - Large Button.swift in Sources */,
				63FFE5802A90E7F400F95E54 /* Discoverability Pane.swift in Sources */,
				6348D90B2BAC8D9800DBBC55 /* Service Details.swift in Sources */,
				63D51F71299AEE5100203F3F /* Complex with Icon.swift in Sources */,
				6317BF712ADEE1FD0018E425 /* Top Packages Section.swift in Sources */,
				6392FD152A921D5100711B92 /* Searching.swift in Sources */,
				63824AA72AD161E1007B2892 /* Live Code Output.swift in Sources */,
				637D539F2BAB549D00E072DA /* Service Detail.swift in Sources */,
				63E716D729DDB8C5004FD2B4 /* Outdated Package Loader Box.swift in Sources */,
				63B7337B2B02E21D00366C77 /* Advanced Pane.swift in Sources */,
				633513F12A91592800524165 /* Collapsible Section Header.swift in Sources */,
				63581BCF2BB86AAB009A8E03 /* Menu Bar - Package Overview.swift in Sources */,
				63D51F68299A9A6000203F3F /* Installation Pane.swift in Sources */,
				633289EF29A68B36004B2930 /* Search Result Tracker.swift in Sources */,
				63405A4D2C02800800C6E0F2 /* Minimal Homebrew Package.swift in Sources */,
				633AA2242AFEE40500A5F3E3 /* Data File.swift in Sources */,
				63ACBBF32BA8D47100B26D7E /* Date - Make Saveable in AppStorage.swift in Sources */,
				633AA2202AFEDD9100A5F3E3 /* Export Brewfile.swift in Sources */,
				63405A592C028BF400C6E0F2 /* Get Installed Casks Intent.swift in Sources */,
				6348D9132BAC8E8500DBBC55 /* Load up Service Details.swift in Sources */,
				63ACBBE72BA8983D00B26D7E /* Licensing View.swift in Sources */,
				637D53FA2B9E405600F61361 /* String - LocalizedStringKey to String.swift in Sources */,
				63689FA82ACCC04E00BD354C /* Array - Prepend.swift in Sources */,
				63958D00287735F800E0B807 /* About View.swift in Sources */,
				63A38B9329BA0AFD0080158C /* Refresh Packages.swift in Sources */,
				63C49EAB2B1E975100DAD508 /* Tap - Error.swift in Sources */,
				639A7D862871D78C00B50280 /* Package Details.swift in Sources */,
				63D67B7C2AC5E37E002EB992 /* Included Packages.swift in Sources */,
				63E9A6182C4735580096CB57 /* NSButton Port.swift in Sources */,
				63085AFC2BB99C9C005F92FD /* Submit System Version.swift in Sources */,
				639D45DF2BB85D3100459DE3 /* No Content Available.swift in Sources */,
				634065652871AA42001A2178 /* CorkApp.swift in Sources */,
			);
			runOnlyForDeploymentPostprocessing = 0;
		};
		C4C2A0DC2A9108DA00E6F172 /* Sources */ = {
			isa = PBXSourcesBuildPhase;
			buildActionMask = 2147483647;
			files = (
			);
			runOnlyForDeploymentPostprocessing = 0;
		};
/* End PBXSourcesBuildPhase section */

/* Begin PBXTargetDependency section */
		C4C2A0E62A9109EB00E6F172 /* PBXTargetDependency */ = {
			isa = PBXTargetDependency;
			target = C4C2A0DF2A9108DA00E6F172 /* CorkHelp */;
			targetProxy = C4C2A0E52A9109EB00E6F172 /* PBXContainerItemProxy */;
		};
/* End PBXTargetDependency section */

/* Begin PBXVariantGroup section */
		C45945192A91232900271D99 /* index.html */ = {
			isa = PBXVariantGroup;
			children = (
				C45945182A91232900271D99 /* en */,
			);
			name = index.html;
			sourceTree = "<group>";
		};
		C459451C2A91232E00271D99 /* topic1.html */ = {
			isa = PBXVariantGroup;
			children = (
				C459451B2A91232E00271D99 /* en */,
			);
			name = topic1.html;
			sourceTree = "<group>";
		};
		C459451F2A91233400271D99 /* topic2.html */ = {
			isa = PBXVariantGroup;
			children = (
				C459451E2A91233400271D99 /* en */,
			);
			name = topic2.html;
			sourceTree = "<group>";
		};
/* End PBXVariantGroup section */

/* Begin XCBuildConfiguration section */
		6311454F2BF249A9007C9A65 /* Self-Compiled */ = {
			isa = XCBuildConfiguration;
			buildSettings = {
				ALWAYS_SEARCH_USER_PATHS = NO;
				ASSETCATALOG_COMPILER_GENERATE_SWIFT_ASSET_SYMBOL_EXTENSIONS = YES;
				CLANG_ANALYZER_LOCALIZABILITY_NONLOCALIZED = YES;
				CLANG_ANALYZER_NONNULL = YES;
				CLANG_ANALYZER_NUMBER_OBJECT_CONVERSION = YES_AGGRESSIVE;
				CLANG_CXX_LANGUAGE_STANDARD = "gnu++17";
				CLANG_ENABLE_MODULES = YES;
				CLANG_ENABLE_OBJC_ARC = YES;
				CLANG_ENABLE_OBJC_WEAK = YES;
				CLANG_WARN_BLOCK_CAPTURE_AUTORELEASING = YES;
				CLANG_WARN_BOOL_CONVERSION = YES;
				CLANG_WARN_COMMA = YES;
				CLANG_WARN_CONSTANT_CONVERSION = YES;
				CLANG_WARN_DEPRECATED_OBJC_IMPLEMENTATIONS = YES;
				CLANG_WARN_DIRECT_OBJC_ISA_USAGE = YES_ERROR;
				CLANG_WARN_DOCUMENTATION_COMMENTS = YES;
				CLANG_WARN_EMPTY_BODY = YES;
				CLANG_WARN_ENUM_CONVERSION = YES;
				CLANG_WARN_INFINITE_RECURSION = YES;
				CLANG_WARN_INT_CONVERSION = YES;
				CLANG_WARN_NON_LITERAL_NULL_CONVERSION = YES;
				CLANG_WARN_OBJC_IMPLICIT_RETAIN_SELF = YES;
				CLANG_WARN_OBJC_LITERAL_CONVERSION = YES;
				CLANG_WARN_OBJC_ROOT_CLASS = YES_ERROR;
				CLANG_WARN_QUOTED_INCLUDE_IN_FRAMEWORK_HEADER = YES;
				CLANG_WARN_RANGE_LOOP_ANALYSIS = YES;
				CLANG_WARN_STRICT_PROTOTYPES = YES;
				CLANG_WARN_SUSPICIOUS_MOVE = YES;
				CLANG_WARN_UNGUARDED_AVAILABILITY = YES_AGGRESSIVE;
				CLANG_WARN_UNREACHABLE_CODE = YES;
				CLANG_WARN__DUPLICATE_METHOD_MATCH = YES;
				COPY_PHASE_STRIP = NO;
				DEAD_CODE_STRIPPING = YES;
				DEBUG_INFORMATION_FORMAT = "dwarf-with-dsym";
				ENABLE_NS_ASSERTIONS = NO;
				ENABLE_STRICT_OBJC_MSGSEND = YES;
				ENABLE_USER_SCRIPT_SANDBOXING = YES;
				GCC_C_LANGUAGE_STANDARD = gnu11;
				GCC_NO_COMMON_BLOCKS = YES;
				GCC_WARN_64_TO_32_BIT_CONVERSION = YES;
				GCC_WARN_ABOUT_RETURN_TYPE = YES_ERROR;
				GCC_WARN_UNDECLARED_SELECTOR = YES;
				GCC_WARN_UNINITIALIZED_AUTOS = YES_AGGRESSIVE;
				GCC_WARN_UNUSED_FUNCTION = YES;
				GCC_WARN_UNUSED_VARIABLE = YES;
				LOCALIZATION_PREFERS_STRING_CATALOGS = YES;
				MACOSX_DEPLOYMENT_TARGET = 13.0;
				MTL_ENABLE_DEBUG_INFO = NO;
				MTL_FAST_MATH = YES;
				SDKROOT = macosx;
				SWIFT_ACTIVE_COMPILATION_CONDITIONS = SELF_COMPILED;
				SWIFT_COMPILATION_MODE = wholemodule;
				SWIFT_OPTIMIZATION_LEVEL = "-O";
				SWIFT_STRICT_CONCURRENCY = targeted;
			};
			name = "Self-Compiled";
		};
		631145502BF249A9007C9A65 /* Self-Compiled */ = {
			isa = XCBuildConfiguration;
			buildSettings = {
				ALWAYS_EMBED_SWIFT_STANDARD_LIBRARIES = YES;
				ASSETCATALOG_COMPILER_APPICON_NAME = AppIcon;
				ASSETCATALOG_COMPILER_GLOBAL_ACCENT_COLOR_NAME = AccentColor;
				CODE_SIGN_ENTITLEMENTS = Cork/Cork.entitlements;
				CODE_SIGN_IDENTITY = "-";
				"CODE_SIGN_IDENTITY[sdk=macosx*]" = "Apple Development";
				CODE_SIGN_STYLE = Automatic;
				COMBINE_HIDPI_IMAGES = YES;
				CURRENT_PROJECT_VERSION = 72;
				DEAD_CODE_STRIPPING = YES;
				DEVELOPMENT_ASSET_PATHS = "\"Cork/Preview Content\"";
				DEVELOPMENT_TEAM = ZSVA6DVZHM;
				ENABLE_HARDENED_RUNTIME = YES;
				ENABLE_PREVIEWS = YES;
				GENERATE_INFOPLIST_FILE = YES;
				INFOPLIST_FILE = Cork/Info.plist;
				INFOPLIST_KEY_LSApplicationCategoryType = "public.app-category.utilities";
				INFOPLIST_KEY_NSHumanReadableCopyright = "";
				LD_RUNPATH_SEARCH_PATHS = (
					"$(inherited)",
					"@executable_path/../Frameworks",
				);
				MARKETING_VERSION = 1.4.4;
				PRODUCT_BUNDLE_IDENTIFIER = com.davidbures.Cork;
				PRODUCT_NAME = "$(TARGET_NAME)";
				SWIFT_ACTIVE_COMPILATION_CONDITIONS = SELF_COMPILED;
				SWIFT_EMIT_LOC_STRINGS = YES;
				SWIFT_VERSION = 5.0;
			};
			name = "Self-Compiled";
		};
		631145512BF249A9007C9A65 /* Self-Compiled */ = {
			isa = XCBuildConfiguration;
			buildSettings = {
				CLANG_CXX_LANGUAGE_STANDARD = "gnu++20";
				CODE_SIGN_IDENTITY = "Apple Development";
				"CODE_SIGN_IDENTITY[sdk=macosx*]" = "-";
				CODE_SIGN_STYLE = Automatic;
				COMBINE_HIDPI_IMAGES = YES;
				CURRENT_PROJECT_VERSION = 1;
				DEVELOPMENT_TEAM = "";
				ENABLE_USER_SCRIPT_SANDBOXING = NO;
				GENERATE_INFOPLIST_FILE = YES;
				INFOPLIST_FILE = "CorkHelp/CorkHelp-Info.plist";
				INFOPLIST_KEY_NSHumanReadableCopyright = "";
				INSTALL_PATH = "$(LOCAL_LIBRARY_DIR)/Bundles";
				MACOSX_DEPLOYMENT_TARGET = 13.0;
				MARKETING_VERSION = 0.1;
				PRODUCT_BUNDLE_IDENTIFIER = com.davidbures.corkhelp;
				PRODUCT_NAME = "$(TARGET_NAME)";
				PROVISIONING_PROFILE_SPECIFIER = "";
				SKIP_INSTALL = YES;
				SWIFT_EMIT_LOC_STRINGS = YES;
				WRAPPER_EXTENSION = help;
			};
			name = "Self-Compiled";
		};
		6340656E2871AA42001A2178 /* Debug */ = {
			isa = XCBuildConfiguration;
			buildSettings = {
				ALWAYS_SEARCH_USER_PATHS = NO;
				ASSETCATALOG_COMPILER_GENERATE_SWIFT_ASSET_SYMBOL_EXTENSIONS = YES;
				CLANG_ANALYZER_LOCALIZABILITY_NONLOCALIZED = YES;
				CLANG_ANALYZER_NONNULL = YES;
				CLANG_ANALYZER_NUMBER_OBJECT_CONVERSION = YES_AGGRESSIVE;
				CLANG_CXX_LANGUAGE_STANDARD = "gnu++17";
				CLANG_ENABLE_MODULES = YES;
				CLANG_ENABLE_OBJC_ARC = YES;
				CLANG_ENABLE_OBJC_WEAK = YES;
				CLANG_WARN_BLOCK_CAPTURE_AUTORELEASING = YES;
				CLANG_WARN_BOOL_CONVERSION = YES;
				CLANG_WARN_COMMA = YES;
				CLANG_WARN_CONSTANT_CONVERSION = YES;
				CLANG_WARN_DEPRECATED_OBJC_IMPLEMENTATIONS = YES;
				CLANG_WARN_DIRECT_OBJC_ISA_USAGE = YES_ERROR;
				CLANG_WARN_DOCUMENTATION_COMMENTS = YES;
				CLANG_WARN_EMPTY_BODY = YES;
				CLANG_WARN_ENUM_CONVERSION = YES;
				CLANG_WARN_INFINITE_RECURSION = YES;
				CLANG_WARN_INT_CONVERSION = YES;
				CLANG_WARN_NON_LITERAL_NULL_CONVERSION = YES;
				CLANG_WARN_OBJC_IMPLICIT_RETAIN_SELF = YES;
				CLANG_WARN_OBJC_LITERAL_CONVERSION = YES;
				CLANG_WARN_OBJC_ROOT_CLASS = YES_ERROR;
				CLANG_WARN_QUOTED_INCLUDE_IN_FRAMEWORK_HEADER = YES;
				CLANG_WARN_RANGE_LOOP_ANALYSIS = YES;
				CLANG_WARN_STRICT_PROTOTYPES = YES;
				CLANG_WARN_SUSPICIOUS_MOVE = YES;
				CLANG_WARN_UNGUARDED_AVAILABILITY = YES_AGGRESSIVE;
				CLANG_WARN_UNREACHABLE_CODE = YES;
				CLANG_WARN__DUPLICATE_METHOD_MATCH = YES;
				COPY_PHASE_STRIP = NO;
				DEAD_CODE_STRIPPING = YES;
				DEBUG_INFORMATION_FORMAT = dwarf;
				ENABLE_STRICT_OBJC_MSGSEND = YES;
				ENABLE_TESTABILITY = YES;
				ENABLE_USER_SCRIPT_SANDBOXING = YES;
				GCC_C_LANGUAGE_STANDARD = gnu11;
				GCC_DYNAMIC_NO_PIC = NO;
				GCC_NO_COMMON_BLOCKS = YES;
				GCC_OPTIMIZATION_LEVEL = 0;
				GCC_PREPROCESSOR_DEFINITIONS = (
					"DEBUG=1",
					"$(inherited)",
				);
				GCC_WARN_64_TO_32_BIT_CONVERSION = YES;
				GCC_WARN_ABOUT_RETURN_TYPE = YES_ERROR;
				GCC_WARN_UNDECLARED_SELECTOR = YES;
				GCC_WARN_UNINITIALIZED_AUTOS = YES_AGGRESSIVE;
				GCC_WARN_UNUSED_FUNCTION = YES;
				GCC_WARN_UNUSED_VARIABLE = YES;
				LOCALIZATION_PREFERS_STRING_CATALOGS = YES;
				MACOSX_DEPLOYMENT_TARGET = 13.0;
				MTL_ENABLE_DEBUG_INFO = INCLUDE_SOURCE;
				MTL_FAST_MATH = YES;
				ONLY_ACTIVE_ARCH = YES;
				SDKROOT = macosx;
				SWIFT_ACTIVE_COMPILATION_CONDITIONS = DEBUG;
				SWIFT_OPTIMIZATION_LEVEL = "-Onone";
				SWIFT_STRICT_CONCURRENCY = targeted;
			};
			name = Debug;
		};
		6340656F2871AA42001A2178 /* Release */ = {
			isa = XCBuildConfiguration;
			buildSettings = {
				ALWAYS_SEARCH_USER_PATHS = NO;
				ASSETCATALOG_COMPILER_GENERATE_SWIFT_ASSET_SYMBOL_EXTENSIONS = YES;
				CLANG_ANALYZER_LOCALIZABILITY_NONLOCALIZED = YES;
				CLANG_ANALYZER_NONNULL = YES;
				CLANG_ANALYZER_NUMBER_OBJECT_CONVERSION = YES_AGGRESSIVE;
				CLANG_CXX_LANGUAGE_STANDARD = "gnu++17";
				CLANG_ENABLE_MODULES = YES;
				CLANG_ENABLE_OBJC_ARC = YES;
				CLANG_ENABLE_OBJC_WEAK = YES;
				CLANG_WARN_BLOCK_CAPTURE_AUTORELEASING = YES;
				CLANG_WARN_BOOL_CONVERSION = YES;
				CLANG_WARN_COMMA = YES;
				CLANG_WARN_CONSTANT_CONVERSION = YES;
				CLANG_WARN_DEPRECATED_OBJC_IMPLEMENTATIONS = YES;
				CLANG_WARN_DIRECT_OBJC_ISA_USAGE = YES_ERROR;
				CLANG_WARN_DOCUMENTATION_COMMENTS = YES;
				CLANG_WARN_EMPTY_BODY = YES;
				CLANG_WARN_ENUM_CONVERSION = YES;
				CLANG_WARN_INFINITE_RECURSION = YES;
				CLANG_WARN_INT_CONVERSION = YES;
				CLANG_WARN_NON_LITERAL_NULL_CONVERSION = YES;
				CLANG_WARN_OBJC_IMPLICIT_RETAIN_SELF = YES;
				CLANG_WARN_OBJC_LITERAL_CONVERSION = YES;
				CLANG_WARN_OBJC_ROOT_CLASS = YES_ERROR;
				CLANG_WARN_QUOTED_INCLUDE_IN_FRAMEWORK_HEADER = YES;
				CLANG_WARN_RANGE_LOOP_ANALYSIS = YES;
				CLANG_WARN_STRICT_PROTOTYPES = YES;
				CLANG_WARN_SUSPICIOUS_MOVE = YES;
				CLANG_WARN_UNGUARDED_AVAILABILITY = YES_AGGRESSIVE;
				CLANG_WARN_UNREACHABLE_CODE = YES;
				CLANG_WARN__DUPLICATE_METHOD_MATCH = YES;
				COPY_PHASE_STRIP = NO;
				DEAD_CODE_STRIPPING = YES;
				DEBUG_INFORMATION_FORMAT = "dwarf-with-dsym";
				ENABLE_NS_ASSERTIONS = NO;
				ENABLE_STRICT_OBJC_MSGSEND = YES;
				ENABLE_USER_SCRIPT_SANDBOXING = YES;
				GCC_C_LANGUAGE_STANDARD = gnu11;
				GCC_NO_COMMON_BLOCKS = YES;
				GCC_WARN_64_TO_32_BIT_CONVERSION = YES;
				GCC_WARN_ABOUT_RETURN_TYPE = YES_ERROR;
				GCC_WARN_UNDECLARED_SELECTOR = YES;
				GCC_WARN_UNINITIALIZED_AUTOS = YES_AGGRESSIVE;
				GCC_WARN_UNUSED_FUNCTION = YES;
				GCC_WARN_UNUSED_VARIABLE = YES;
				LOCALIZATION_PREFERS_STRING_CATALOGS = YES;
				MACOSX_DEPLOYMENT_TARGET = 13.0;
				MTL_ENABLE_DEBUG_INFO = NO;
				MTL_FAST_MATH = YES;
				SDKROOT = macosx;
				SWIFT_COMPILATION_MODE = wholemodule;
				SWIFT_OPTIMIZATION_LEVEL = "-O";
				SWIFT_STRICT_CONCURRENCY = targeted;
			};
			name = Release;
		};
		634065712871AA42001A2178 /* Debug */ = {
			isa = XCBuildConfiguration;
			buildSettings = {
				ALWAYS_EMBED_SWIFT_STANDARD_LIBRARIES = YES;
				ASSETCATALOG_COMPILER_APPICON_NAME = AppIcon;
				ASSETCATALOG_COMPILER_GLOBAL_ACCENT_COLOR_NAME = AccentColor;
				CODE_SIGN_ENTITLEMENTS = Cork/Cork.entitlements;
				CODE_SIGN_IDENTITY = "-";
				"CODE_SIGN_IDENTITY[sdk=macosx*]" = "Apple Development";
				CODE_SIGN_STYLE = Automatic;
				COMBINE_HIDPI_IMAGES = YES;
				CURRENT_PROJECT_VERSION = 72;
				DEAD_CODE_STRIPPING = YES;
				DEVELOPMENT_ASSET_PATHS = "\"Cork/Preview Content\"";
				DEVELOPMENT_TEAM = ZSVA6DVZHM;
				ENABLE_HARDENED_RUNTIME = YES;
				ENABLE_PREVIEWS = YES;
				GENERATE_INFOPLIST_FILE = YES;
				INFOPLIST_FILE = Cork/Info.plist;
				INFOPLIST_KEY_LSApplicationCategoryType = "public.app-category.utilities";
				INFOPLIST_KEY_NSHumanReadableCopyright = "";
				LD_RUNPATH_SEARCH_PATHS = (
					"$(inherited)",
					"@executable_path/../Frameworks",
				);
				MARKETING_VERSION = 1.4.4;
				PRODUCT_BUNDLE_IDENTIFIER = com.davidbures.Cork;
				PRODUCT_NAME = "$(TARGET_NAME)";
				SWIFT_EMIT_LOC_STRINGS = YES;
				SWIFT_VERSION = 5.0;
			};
			name = Debug;
		};
		634065722871AA42001A2178 /* Release */ = {
			isa = XCBuildConfiguration;
			buildSettings = {
				ALWAYS_EMBED_SWIFT_STANDARD_LIBRARIES = YES;
				ASSETCATALOG_COMPILER_APPICON_NAME = AppIcon;
				ASSETCATALOG_COMPILER_GLOBAL_ACCENT_COLOR_NAME = AccentColor;
				CODE_SIGN_ENTITLEMENTS = Cork/Cork.entitlements;
				CODE_SIGN_IDENTITY = "-";
				"CODE_SIGN_IDENTITY[sdk=macosx*]" = "Apple Development";
				CODE_SIGN_STYLE = Automatic;
				COMBINE_HIDPI_IMAGES = YES;
				CURRENT_PROJECT_VERSION = 72;
				DEAD_CODE_STRIPPING = YES;
				DEVELOPMENT_ASSET_PATHS = "\"Cork/Preview Content\"";
				DEVELOPMENT_TEAM = ZSVA6DVZHM;
				ENABLE_HARDENED_RUNTIME = YES;
				ENABLE_PREVIEWS = YES;
				GENERATE_INFOPLIST_FILE = YES;
				INFOPLIST_FILE = Cork/Info.plist;
				INFOPLIST_KEY_LSApplicationCategoryType = "public.app-category.utilities";
				INFOPLIST_KEY_NSHumanReadableCopyright = "";
				LD_RUNPATH_SEARCH_PATHS = (
					"$(inherited)",
					"@executable_path/../Frameworks",
				);
				MARKETING_VERSION = 1.4.4;
				PRODUCT_BUNDLE_IDENTIFIER = com.davidbures.Cork;
				PRODUCT_NAME = "$(TARGET_NAME)";
				SWIFT_EMIT_LOC_STRINGS = YES;
				SWIFT_VERSION = 5.0;
			};
			name = Release;
		};
		C4C2A0E12A9108DA00E6F172 /* Debug */ = {
			isa = XCBuildConfiguration;
			buildSettings = {
				CLANG_CXX_LANGUAGE_STANDARD = "gnu++20";
				CODE_SIGN_IDENTITY = "Apple Development";
				"CODE_SIGN_IDENTITY[sdk=macosx*]" = "-";
				CODE_SIGN_STYLE = Automatic;
				COMBINE_HIDPI_IMAGES = YES;
				CURRENT_PROJECT_VERSION = 1;
				DEVELOPMENT_TEAM = "";
				ENABLE_USER_SCRIPT_SANDBOXING = NO;
				GENERATE_INFOPLIST_FILE = YES;
				INFOPLIST_FILE = "CorkHelp/CorkHelp-Info.plist";
				INFOPLIST_KEY_NSHumanReadableCopyright = "";
				INSTALL_PATH = "$(LOCAL_LIBRARY_DIR)/Bundles";
				MACOSX_DEPLOYMENT_TARGET = 13.0;
				MARKETING_VERSION = 0.1;
				PRODUCT_BUNDLE_IDENTIFIER = com.davidbures.corkhelp;
				PRODUCT_NAME = "$(TARGET_NAME)";
				PROVISIONING_PROFILE_SPECIFIER = "";
				SKIP_INSTALL = YES;
				SWIFT_EMIT_LOC_STRINGS = YES;
				WRAPPER_EXTENSION = help;
			};
			name = Debug;
		};
		C4C2A0E22A9108DA00E6F172 /* Release */ = {
			isa = XCBuildConfiguration;
			buildSettings = {
				CLANG_CXX_LANGUAGE_STANDARD = "gnu++20";
				CODE_SIGN_IDENTITY = "Apple Development";
				"CODE_SIGN_IDENTITY[sdk=macosx*]" = "-";
				CODE_SIGN_STYLE = Automatic;
				COMBINE_HIDPI_IMAGES = YES;
				CURRENT_PROJECT_VERSION = 1;
				DEVELOPMENT_TEAM = "";
				ENABLE_USER_SCRIPT_SANDBOXING = NO;
				GENERATE_INFOPLIST_FILE = YES;
				INFOPLIST_FILE = "CorkHelp/CorkHelp-Info.plist";
				INFOPLIST_KEY_NSHumanReadableCopyright = "";
				INSTALL_PATH = "$(LOCAL_LIBRARY_DIR)/Bundles";
				MACOSX_DEPLOYMENT_TARGET = 13.0;
				MARKETING_VERSION = 0.1;
				PRODUCT_BUNDLE_IDENTIFIER = com.davidbures.corkhelp;
				PRODUCT_NAME = "$(TARGET_NAME)";
				PROVISIONING_PROFILE_SPECIFIER = "";
				SKIP_INSTALL = YES;
				SWIFT_EMIT_LOC_STRINGS = YES;
				WRAPPER_EXTENSION = help;
			};
			name = Release;
		};
/* End XCBuildConfiguration section */

/* Begin XCConfigurationList section */
		6340655C2871AA42001A2178 /* Build configuration list for PBXProject "Cork" */ = {
			isa = XCConfigurationList;
			buildConfigurations = (
				6340656E2871AA42001A2178 /* Debug */,
				6340656F2871AA42001A2178 /* Release */,
				6311454F2BF249A9007C9A65 /* Self-Compiled */,
			);
			defaultConfigurationIsVisible = 0;
			defaultConfigurationName = Release;
		};
		634065702871AA42001A2178 /* Build configuration list for PBXNativeTarget "Cork" */ = {
			isa = XCConfigurationList;
			buildConfigurations = (
				634065712871AA42001A2178 /* Debug */,
				634065722871AA42001A2178 /* Release */,
				631145502BF249A9007C9A65 /* Self-Compiled */,
			);
			defaultConfigurationIsVisible = 0;
			defaultConfigurationName = Release;
		};
		C4C2A0E32A9108DA00E6F172 /* Build configuration list for PBXNativeTarget "CorkHelp" */ = {
			isa = XCConfigurationList;
			buildConfigurations = (
				C4C2A0E12A9108DA00E6F172 /* Debug */,
				C4C2A0E22A9108DA00E6F172 /* Release */,
				631145512BF249A9007C9A65 /* Self-Compiled */,
			);
			defaultConfigurationIsVisible = 0;
			defaultConfigurationName = Release;
		};
/* End XCConfigurationList section */

/* Begin XCRemoteSwiftPackageReference section */
		63603BA72BBC1C9F0083AEDB /* XCRemoteSwiftPackageReference "DavidFoundation" */ = {
			isa = XCRemoteSwiftPackageReference;
			repositoryURL = "https://github.com/buresdv/DavidFoundation";
			requirement = {
				branch = main;
				kind = branch;
			};
		};
		63689FB42ACFF18900BD354C /* XCRemoteSwiftPackageReference "LaunchAtLogin-Modern" */ = {
			isa = XCRemoteSwiftPackageReference;
			repositoryURL = "https://github.com/sindresorhus/LaunchAtLogin-Modern";
			requirement = {
				kind = upToNextMajorVersion;
				minimumVersion = 1.0.0;
			};
		};
/* End XCRemoteSwiftPackageReference section */

/* Begin XCSwiftPackageProductDependency section */
		63603BA82BBC1C9F0083AEDB /* DavidFoundation */ = {
			isa = XCSwiftPackageProductDependency;
			package = 63603BA72BBC1C9F0083AEDB /* XCRemoteSwiftPackageReference "DavidFoundation" */;
			productName = DavidFoundation;
		};
		63689FB52ACFF18900BD354C /* LaunchAtLogin */ = {
			isa = XCSwiftPackageProductDependency;
			package = 63689FB42ACFF18900BD354C /* XCRemoteSwiftPackageReference "LaunchAtLogin-Modern" */;
			productName = LaunchAtLogin;
		};
/* End XCSwiftPackageProductDependency section */
	};
	rootObject = 634065592871AA42001A2178 /* Project object */;
}<|MERGE_RESOLUTION|>--- conflicted
+++ resolved
@@ -257,13 +257,10 @@
 		63E716DD29DDBA54004FD2B4 /* Cached Downloads Folder Info Box.swift in Sources */ = {isa = PBXBuildFile; fileRef = 63E716DC29DDBA54004FD2B4 /* Cached Downloads Folder Info Box.swift */; };
 		63E716E029DDC03E004FD2B4 /* Outdated Package.swift in Sources */ = {isa = PBXBuildFile; fileRef = 63E716DF29DDC03E004FD2B4 /* Outdated Package.swift */; };
 		63E716E429DDCEDE004FD2B4 /* Update Some Packages View.swift in Sources */ = {isa = PBXBuildFile; fileRef = 63E716E329DDCEDE004FD2B4 /* Update Some Packages View.swift */; };
-<<<<<<< HEAD
+		63E9A6182C4735580096CB57 /* NSButton Port.swift in Sources */ = {isa = PBXBuildFile; fileRef = 63E9A6172C4735580096CB57 /* NSButton Port.swift */; };
+		63E9A61A2C480CCE0096CB57 /* Outdated Package Info Amount.swift in Sources */ = {isa = PBXBuildFile; fileRef = 63E9A6192C480CCE0096CB57 /* Outdated Package Info Amount.swift */; };
 		63E9A6202C49C79A0096CB57 /* Brew Package Details.swift in Sources */ = {isa = PBXBuildFile; fileRef = 63E9A61F2C49C79A0096CB57 /* Brew Package Details.swift */; };
 		63E9A6232C49C9C40096CB57 /* Load Up Package Info.swift in Sources */ = {isa = PBXBuildFile; fileRef = 63E9A6222C49C9C40096CB57 /* Load Up Package Info.swift */; };
-=======
-		63E9A6182C4735580096CB57 /* NSButton Port.swift in Sources */ = {isa = PBXBuildFile; fileRef = 63E9A6172C4735580096CB57 /* NSButton Port.swift */; };
-		63E9A61A2C480CCE0096CB57 /* Outdated Package Info Amount.swift in Sources */ = {isa = PBXBuildFile; fileRef = 63E9A6192C480CCE0096CB57 /* Outdated Package Info Amount.swift */; };
->>>>>>> 7d63d81b
 		63EC74C92A87C9E9001187F2 /* Network Proxy.swift in Sources */ = {isa = PBXBuildFile; fileRef = 63EC74C82A87C9E9001187F2 /* Network Proxy.swift */; };
 		63EEC6962B23EB3600CAAEEC /* ProcessInfo - CPU Architecture.swift in Sources */ = {isa = PBXBuildFile; fileRef = 63EEC6952B23EB3600CAAEEC /* ProcessInfo - CPU Architecture.swift */; };
 		63EF569B2AC31AA600199F7B /* Basic Package Info.swift in Sources */ = {isa = PBXBuildFile; fileRef = 63EF569A2AC31AA600199F7B /* Basic Package Info.swift */; };
@@ -567,13 +564,10 @@
 		63E716DC29DDBA54004FD2B4 /* Cached Downloads Folder Info Box.swift */ = {isa = PBXFileReference; lastKnownFileType = sourcecode.swift; path = "Cached Downloads Folder Info Box.swift"; sourceTree = "<group>"; };
 		63E716DF29DDC03E004FD2B4 /* Outdated Package.swift */ = {isa = PBXFileReference; lastKnownFileType = sourcecode.swift; path = "Outdated Package.swift"; sourceTree = "<group>"; };
 		63E716E329DDCEDE004FD2B4 /* Update Some Packages View.swift */ = {isa = PBXFileReference; lastKnownFileType = sourcecode.swift; path = "Update Some Packages View.swift"; sourceTree = "<group>"; };
-<<<<<<< HEAD
+		63E9A6172C4735580096CB57 /* NSButton Port.swift */ = {isa = PBXFileReference; lastKnownFileType = sourcecode.swift; path = "NSButton Port.swift"; sourceTree = "<group>"; };
+		63E9A6192C480CCE0096CB57 /* Outdated Package Info Amount.swift */ = {isa = PBXFileReference; lastKnownFileType = sourcecode.swift; path = "Outdated Package Info Amount.swift"; sourceTree = "<group>"; };
 		63E9A61F2C49C79A0096CB57 /* Brew Package Details.swift */ = {isa = PBXFileReference; lastKnownFileType = sourcecode.swift; path = "Brew Package Details.swift"; sourceTree = "<group>"; };
 		63E9A6222C49C9C40096CB57 /* Load Up Package Info.swift */ = {isa = PBXFileReference; lastKnownFileType = sourcecode.swift; path = "Load Up Package Info.swift"; sourceTree = "<group>"; };
-=======
-		63E9A6172C4735580096CB57 /* NSButton Port.swift */ = {isa = PBXFileReference; lastKnownFileType = sourcecode.swift; path = "NSButton Port.swift"; sourceTree = "<group>"; };
-		63E9A6192C480CCE0096CB57 /* Outdated Package Info Amount.swift */ = {isa = PBXFileReference; lastKnownFileType = sourcecode.swift; path = "Outdated Package Info Amount.swift"; sourceTree = "<group>"; };
->>>>>>> 7d63d81b
 		63EC74C82A87C9E9001187F2 /* Network Proxy.swift */ = {isa = PBXFileReference; lastKnownFileType = sourcecode.swift; path = "Network Proxy.swift"; sourceTree = "<group>"; };
 		63EEC6952B23EB3600CAAEEC /* ProcessInfo - CPU Architecture.swift */ = {isa = PBXFileReference; lastKnownFileType = sourcecode.swift; path = "ProcessInfo - CPU Architecture.swift"; sourceTree = "<group>"; };
 		63EF569A2AC31AA600199F7B /* Basic Package Info.swift */ = {isa = PBXFileReference; lastKnownFileType = sourcecode.swift; path = "Basic Package Info.swift"; sourceTree = "<group>"; };
@@ -1907,14 +1901,6 @@
 			path = "Incremental Updating";
 			sourceTree = "<group>";
 		};
-<<<<<<< HEAD
-		63E9A6212C49C9B60096CB57 /* Packages */ = {
-			isa = PBXGroup;
-			children = (
-				63E9A6222C49C9C40096CB57 /* Load Up Package Info.swift */,
-			);
-			path = Packages;
-=======
 		63E9A6162C4735430096CB57 /* Buttons */ = {
 			isa = PBXGroup;
 			children = (
@@ -1922,7 +1908,12 @@
 				63E9A6172C4735580096CB57 /* NSButton Port.swift */,
 			);
 			path = Buttons;
->>>>>>> 7d63d81b
+		63E9A6212C49C9B60096CB57 /* Packages */ = {
+			isa = PBXGroup;
+			children = (
+				63E9A6222C49C9C40096CB57 /* Load Up Package Info.swift */,
+			);
+			path = Packages;
 			sourceTree = "<group>";
 		};
 		63FD6C322BF023990015A672 /* Modification */ = {
