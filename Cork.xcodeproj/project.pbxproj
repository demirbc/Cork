// !$*UTF8*$!
{
	archiveVersion = 1;
	classes = {
	};
	objectVersion = 56;
	objects = {

/* Begin PBXBuildFile section */
		63006DFB29AB692B00243E29 /* DisclosureGroup - No Padding.swift in Sources */ = {isa = PBXBuildFile; fileRef = 63006DFA29AB692B00243E29 /* DisclosureGroup - No Padding.swift */; };
		63006E0029AC073D00243E29 /* Parse JSON.swift in Sources */ = {isa = PBXBuildFile; fileRef = 63006DFF29AC073D00243E29 /* Parse JSON.swift */; };
		63006E0629ACC56800243E29 /* Get Package Description.swift in Sources */ = {isa = PBXBuildFile; fileRef = 63006E0529ACC56800243E29 /* Get Package Description.swift */; };
		63006E0829ACC60F00243E29 /* Get Package Homepage.swift in Sources */ = {isa = PBXBuildFile; fileRef = 63006E0729ACC60F00243E29 /* Get Package Homepage.swift */; };
		63006E0A29ACC6AC00243E29 /* Get Package Dependencies.swift in Sources */ = {isa = PBXBuildFile; fileRef = 63006E0929ACC6AC00243E29 /* Get Package Dependencies.swift */; };
		63006E0D29ACC78400243E29 /* Package Dependency.swift in Sources */ = {isa = PBXBuildFile; fileRef = 63006E0C29ACC78400243E29 /* Package Dependency.swift */; };
		63006E0F29ACCBA400243E29 /* Get Package Tap.swift in Sources */ = {isa = PBXBuildFile; fileRef = 63006E0E29ACCBA400243E29 /* Get Package Tap.swift */; };
		63006E1129ACCCB800243E29 /* Get If Package Was Installed as Dependency.swift in Sources */ = {isa = PBXBuildFile; fileRef = 63006E1029ACCCB800243E29 /* Get If Package Was Installed as Dependency.swift */; };
		63006E1329ACCE2600243E29 /* Get If Package Is Outdated.swift in Sources */ = {isa = PBXBuildFile; fileRef = 63006E1229ACCE2600243E29 /* Get If Package Is Outdated.swift */; };
		63006E1729AD143D00243E29 /* Dependency List.swift in Sources */ = {isa = PBXBuildFile; fileRef = 63006E1629AD143D00243E29 /* Dependency List.swift */; };
		63006E1929AD215000243E29 /* Get Caveats.swift in Sources */ = {isa = PBXBuildFile; fileRef = 63006E1829AD215000243E29 /* Get Caveats.swift */; };
		630D08B929B67E4300802201 /* Brew Pane.swift in Sources */ = {isa = PBXBuildFile; fileRef = 630D08B829B67E4300802201 /* Brew Pane.swift */; };
		63199FE029980AB9002F50F0 /* Load up Installed Packages.swift in Sources */ = {isa = PBXBuildFile; fileRef = 63199FDF29980AB9002F50F0 /* Load up Installed Packages.swift */; };
		632FD290299591C10029FC49 /* Get Folder Size.swift in Sources */ = {isa = PBXBuildFile; fileRef = 632FD28F299591C10029FC49 /* Get Folder Size.swift */; };
		632FD292299596790029FC49 /* HelpButton.swift in Sources */ = {isa = PBXBuildFile; fileRef = 632FD291299596790029FC49 /* HelpButton.swift */; };
		632FD2952995A3920029FC49 /* Add Tap.swift in Sources */ = {isa = PBXBuildFile; fileRef = 632FD2942995A3920029FC49 /* Add Tap.swift */; };
		632FD2972995A7E50029FC49 /* Nicer Text Editor.swift in Sources */ = {isa = PBXBuildFile; fileRef = 632FD2962995A7E50029FC49 /* Nicer Text Editor.swift */; };
		632FD2992995BF490029FC49 /* Load up Tapped Taps.swift in Sources */ = {isa = PBXBuildFile; fileRef = 632FD2982995BF490029FC49 /* Load up Tapped Taps.swift */; };
		632FD29B2995C1C20029FC49 /* Brew Tap.swift in Sources */ = {isa = PBXBuildFile; fileRef = 632FD29A2995C1C20029FC49 /* Brew Tap.swift */; };
		6330531929966E9F00F34F94 /* Start Page.swift in Sources */ = {isa = PBXBuildFile; fileRef = 6330531829966E9F00F34F94 /* Start Page.swift */; };
		6330531B2996A16600F34F94 /* GroupBox Headline Group.swift in Sources */ = {isa = PBXBuildFile; fileRef = 6330531A2996A16600F34F94 /* GroupBox Headline Group.swift */; };
		633289E729A68A61004B2930 /* Package Installation Steps.swift in Sources */ = {isa = PBXBuildFile; fileRef = 633289E629A68A61004B2930 /* Package Installation Steps.swift */; };
		633289E929A68A8A004B2930 /* Package Installation Stage.swift in Sources */ = {isa = PBXBuildFile; fileRef = 633289E829A68A8A004B2930 /* Package Installation Stage.swift */; };
		633289ED29A68B1E004B2930 /* Installation Progress Tracker.swift in Sources */ = {isa = PBXBuildFile; fileRef = 633289EC29A68B1E004B2930 /* Installation Progress Tracker.swift */; };
		633289EF29A68B36004B2930 /* Search Result Tracker.swift in Sources */ = {isa = PBXBuildFile; fileRef = 633289EE29A68B36004B2930 /* Search Result Tracker.swift */; };
		633289F129A68CDB004B2930 /* Package in Progress of Being Installed.swift in Sources */ = {isa = PBXBuildFile; fileRef = 633289F029A68CDB004B2930 /* Package in Progress of Being Installed.swift */; };
		633513F12A91592800524165 /* Collapsible Section Header.swift in Sources */ = {isa = PBXBuildFile; fileRef = 633513F02A91592800524165 /* Collapsible Section Header.swift */; };
		633A861C29A525F0006EA952 /* Toggle Sidebar.swift in Sources */ = {isa = PBXBuildFile; fileRef = 633A861B29A525F0006EA952 /* Toggle Sidebar.swift */; };
		633EB30629BE65EB006CB872 /* Custom Search Field.swift in Sources */ = {isa = PBXBuildFile; fileRef = 633EB30529BE65EB006CB872 /* Custom Search Field.swift */; };
		634065652871AA42001A2178 /* CorkApp.swift in Sources */ = {isa = PBXBuildFile; fileRef = 634065642871AA42001A2178 /* CorkApp.swift */; };
		634065672871AA42001A2178 /* ContentView.swift in Sources */ = {isa = PBXBuildFile; fileRef = 634065662871AA42001A2178 /* ContentView.swift */; };
		634065692871AA42001A2178 /* Assets.xcassets in Resources */ = {isa = PBXBuildFile; fileRef = 634065682871AA42001A2178 /* Assets.xcassets */; };
		6340656C2871AA42001A2178 /* Preview Assets.xcassets in Resources */ = {isa = PBXBuildFile; fileRef = 6340656B2871AA42001A2178 /* Preview Assets.xcassets */; };
		634065752871AB22001A2178 /* DavidFoundation in Frameworks */ = {isa = PBXBuildFile; productRef = 634065742871AB22001A2178 /* DavidFoundation */; };
		634065782871AB3A001A2178 /* Shell Interface.swift in Sources */ = {isa = PBXBuildFile; fileRef = 634065772871AB3A001A2178 /* Shell Interface.swift */; };
		6340657A2871AC27001A2178 /* Brew Data Storage.swift in Sources */ = {isa = PBXBuildFile; fileRef = 634065792871AC27001A2178 /* Brew Data Storage.swift */; };
		6340657D2871AC65001A2178 /* Brew Package.swift in Sources */ = {isa = PBXBuildFile; fileRef = 6340657C2871AC65001A2178 /* Brew Package.swift */; };
		6340657F2871AF68001A2178 /* App Constants.swift in Sources */ = {isa = PBXBuildFile; fileRef = 6340657E2871AF68001A2178 /* App Constants.swift */; };
		634065822871B0BE001A2178 /* Get Contents of Folder.swift in Sources */ = {isa = PBXBuildFile; fileRef = 634065812871B0BE001A2178 /* Get Contents of Folder.swift */; };
		6342117829AA500300E2563B /* Check if URL is Symlink.swift in Sources */ = {isa = PBXBuildFile; fileRef = 6342117729AA500300E2563B /* Check if URL is Symlink.swift */; };
		6342117A29AA52B900E2563B /* Delete Cached Downloads.swift in Sources */ = {isa = PBXBuildFile; fileRef = 6342117929AA52B900E2563B /* Delete Cached Downloads.swift */; };
		6342118029AA9CBB00E2563B /* Maintenance Pane.swift in Sources */ = {isa = PBXBuildFile; fileRef = 6342117F29AA9CBB00E2563B /* Maintenance Pane.swift */; };
		6342118329AA9CF100E2563B /* Ready View.swift in Sources */ = {isa = PBXBuildFile; fileRef = 6342118229AA9CF100E2563B /* Ready View.swift */; };
		634838A629C1D69F00D3C692 /* Outdated Package Tracker.swift in Sources */ = {isa = PBXBuildFile; fileRef = 634838A529C1D69F00D3C692 /* Outdated Package Tracker.swift */; };
		635A50E929B7723C00164FBA /* Get Pin Status.swift in Sources */ = {isa = PBXBuildFile; fileRef = 635A50E829B7723C00164FBA /* Get Pin Status.swift */; };
		635A50EB29B7740000164FBA /* Pin an Unpin Package.swift in Sources */ = {isa = PBXBuildFile; fileRef = 635A50EA29B7740000164FBA /* Pin an Unpin Package.swift */; };
		635BE04E2A2B3818004DCBD8 /* Casks Section.swift in Sources */ = {isa = PBXBuildFile; fileRef = 635BE04D2A2B3818004DCBD8 /* Casks Section.swift */; };
		635BE0502A2B3822004DCBD8 /* Formulae Section.swift in Sources */ = {isa = PBXBuildFile; fileRef = 635BE04F2A2B3822004DCBD8 /* Formulae Section.swift */; };
		635BE0522A2B382C004DCBD8 /* Taps Section.swift in Sources */ = {isa = PBXBuildFile; fileRef = 635BE0512A2B382C004DCBD8 /* Taps Section.swift */; };
		635E44912A890FD8002C034E /* Get Proxy Settings.swift in Sources */ = {isa = PBXBuildFile; fileRef = 635E44902A890FD8002C034E /* Get Proxy Settings.swift */; };
		635E44932A891050002C034E /* Notifications Pane.swift in Sources */ = {isa = PBXBuildFile; fileRef = 635E44922A891050002C034E /* Notifications Pane.swift */; };
		635E44952A891078002C034E /* Outdated Packages Notification Type.swift in Sources */ = {isa = PBXBuildFile; fileRef = 635E44942A891078002C034E /* Outdated Packages Notification Type.swift */; };
		6360355A29BDF67B00CC0760 /* Update Availability.swift in Sources */ = {isa = PBXBuildFile; fileRef = 6360355929BDF67A00CC0760 /* Update Availability.swift */; };
		63690F7B29C9FBF5008F952C /* Tag Package.swift in Sources */ = {isa = PBXBuildFile; fileRef = 63690F7A29C9FBF5008F952C /* Tag Package.swift */; };
		63690F7D29C9FC0F008F952C /* Save Data do Disk.swift in Sources */ = {isa = PBXBuildFile; fileRef = 63690F7C29C9FC0F008F952C /* Save Data do Disk.swift */; };
		63690F7F29CA013E008F952C /* Untag Package.swift in Sources */ = {isa = PBXBuildFile; fileRef = 63690F7E29CA013E008F952C /* Untag Package.swift */; };
		6371EA1E2871D98100300E1B /* Package List Item.swift in Sources */ = {isa = PBXBuildFile; fileRef = 6371EA1D2871D98100300E1B /* Package List Item.swift */; };
		6371EA212871E0FE00300E1B /* Return Formatted Versions.swift in Sources */ = {isa = PBXBuildFile; fileRef = 6371EA202871E0FE00300E1B /* Return Formatted Versions.swift */; };
		6371EA232871EE5A00300E1B /* Brew Interface.swift in Sources */ = {isa = PBXBuildFile; fileRef = 6371EA222871EE5A00300E1B /* Brew Interface.swift */; };
		637260C029BE388F00E6E81C /* Tap Details.swift in Sources */ = {isa = PBXBuildFile; fileRef = 637260BF29BE388F00E6E81C /* Tap Details.swift */; };
		637260C329BE40FC00E6E81C /* Get Homepage.swift in Sources */ = {isa = PBXBuildFile; fileRef = 637260C229BE40FC00E6E81C /* Get Homepage.swift */; };
		637260C529BE42FB00E6E81C /* Get Official Status.swift in Sources */ = {isa = PBXBuildFile; fileRef = 637260C429BE42FB00E6E81C /* Get Official Status.swift */; };
		637260C729BE466700E6E81C /* Get Formulae.swift in Sources */ = {isa = PBXBuildFile; fileRef = 637260C629BE466700E6E81C /* Get Formulae.swift */; };
		637260C929BE4D8700E6E81C /* Get Casks.swift in Sources */ = {isa = PBXBuildFile; fileRef = 637260C829BE4D8700E6E81C /* Get Casks.swift */; };
		637260CB29BE4F6400E6E81C /* Packages Included in Tap.swift in Sources */ = {isa = PBXBuildFile; fileRef = 637260CA29BE4F6400E6E81C /* Packages Included in Tap.swift */; };
		6373D9CB29DC60CB00D98607 /* Reinstall Corrupted Package.swift in Sources */ = {isa = PBXBuildFile; fileRef = 6373D9CA29DC60CB00D98607 /* Reinstall Corrupted Package.swift */; };
		6373D9CE29DC623E00D98607 /* Package Reinstallation Stage.swift in Sources */ = {isa = PBXBuildFile; fileRef = 6373D9CD29DC623E00D98607 /* Package Reinstallation Stage.swift */; };
		637402DA299BF878001AB7B1 /* Sidebar View.swift in Sources */ = {isa = PBXBuildFile; fileRef = 637402D9299BF878001AB7B1 /* Sidebar View.swift */; };
		637E00642872F3CE005C9890 /* Upgrade Packages.swift in Sources */ = {isa = PBXBuildFile; fileRef = 637E00632872F3CE005C9890 /* Upgrade Packages.swift */; };
		637E00662872F629005C9890 /* Update Progress Tracker.swift in Sources */ = {isa = PBXBuildFile; fileRef = 637E00652872F629005C9890 /* Update Progress Tracker.swift */; };
		637E006828733C1C005C9890 /* Search for Package by ID.swift in Sources */ = {isa = PBXBuildFile; fileRef = 637E006728733C1C005C9890 /* Search for Package by ID.swift */; };
		637E006B28734041005C9890 /* Install Selected Packages.swift in Sources */ = {isa = PBXBuildFile; fileRef = 637E006A28734041005C9890 /* Install Selected Packages.swift */; };
		637E006E2873419B005C9890 /* Install Progress Tracker.swift in Sources */ = {isa = PBXBuildFile; fileRef = 637E006D2873419B005C9890 /* Install Progress Tracker.swift */; };
		6382C8F9299D6C1D00354B19 /* Package Sorting.swift in Sources */ = {isa = PBXBuildFile; fileRef = 6382C8F8299D6C1D00354B19 /* Package Sorting.swift */; };
		6382C8FB299D6E5D00354B19 /* General Pane.swift in Sources */ = {isa = PBXBuildFile; fileRef = 6382C8FA299D6E5D00354B19 /* General Pane.swift */; };
		6382C8FE299D70F400354B19 /* Sort Alphabetically.swift in Sources */ = {isa = PBXBuildFile; fileRef = 6382C8FD299D70F400354B19 /* Sort Alphabetically.swift */; };
		6382C900299D71A300354B19 /* Sort by Install Date.swift in Sources */ = {isa = PBXBuildFile; fileRef = 6382C8FF299D71A300354B19 /* Sort by Install Date.swift */; };
		6382C908299DA02700354B19 /* Uninstall Orphaned Packages.swift in Sources */ = {isa = PBXBuildFile; fileRef = 6382C907299DA02700354B19 /* Uninstall Orphaned Packages.swift */; };
		6382C90A299DA11F00354B19 /* Purge Brew Cache.swift in Sources */ = {isa = PBXBuildFile; fileRef = 6382C909299DA11F00354B19 /* Purge Brew Cache.swift */; };
		6382C90C299DA46100354B19 /* Perform Brew Health Check.swift in Sources */ = {isa = PBXBuildFile; fileRef = 6382C90B299DA46100354B19 /* Perform Brew Health Check.swift */; };
		6386529E2A88F1070001679E /* Send Notification.swift in Sources */ = {isa = PBXBuildFile; fileRef = 6386529D2A88F1070001679E /* Send Notification.swift */; };
		639246E529A26BB4008149E2 /* REGEX Match.swift in Sources */ = {isa = PBXBuildFile; fileRef = 639246E429A26BB4008149E2 /* REGEX Match.swift */; };
		639246E729A382B1008149E2 /* Uninstallation Progress Wheel.swift in Sources */ = {isa = PBXBuildFile; fileRef = 639246E629A382B1008149E2 /* Uninstallation Progress Wheel.swift */; };
		6392FD132A921BAB00711B92 /* Initial View.swift in Sources */ = {isa = PBXBuildFile; fileRef = 6392FD122A921BAB00711B92 /* Initial View.swift */; };
		6392FD152A921D5100711B92 /* Searching View.swift in Sources */ = {isa = PBXBuildFile; fileRef = 6392FD142A921D5100711B92 /* Searching View.swift */; };
		63936A4B29AE09D00069C988 /* SwiftyJSON in Frameworks */ = {isa = PBXBuildFile; productRef = 63936A4A29AE09D00069C988 /* SwiftyJSON */; };
		63936A4D29AE6D710069C988 /* Package Caveats.swift in Sources */ = {isa = PBXBuildFile; fileRef = 63936A4C29AE6D710069C988 /* Package Caveats.swift */; };
		63958CFD2877341F00E0B807 /* AppDelegate.swift in Sources */ = {isa = PBXBuildFile; fileRef = 63958CFC2877341F00E0B807 /* AppDelegate.swift */; };
		63958D00287735F800E0B807 /* About View.swift in Sources */ = {isa = PBXBuildFile; fileRef = 63958CFF287735F800E0B807 /* About View.swift */; };
		639A7D832871D08200B50280 /* Install Package.swift in Sources */ = {isa = PBXBuildFile; fileRef = 639A7D822871D08200B50280 /* Install Package.swift */; };
		639A7D862871D78C00B50280 /* Package Details.swift in Sources */ = {isa = PBXBuildFile; fileRef = 639A7D852871D78C00B50280 /* Package Details.swift */; };
		63A38B9329BA0AFD0080158C /* Update Packages.swift in Sources */ = {isa = PBXBuildFile; fileRef = 63A38B9229BA0AFD0080158C /* Update Packages.swift */; };
		63A38B9629BA0B6E0080158C /* Update Packages View.swift in Sources */ = {isa = PBXBuildFile; fileRef = 63A38B9529BA0B6E0080158C /* Update Packages View.swift */; };
		63A38B9829BA0B910080158C /* Package Updating Steps.swift in Sources */ = {isa = PBXBuildFile; fileRef = 63A38B9729BA0B910080158C /* Package Updating Steps.swift */; };
		63A87465298FE7FC009F9533 /* Search for Package.swift in Sources */ = {isa = PBXBuildFile; fileRef = 63A87464298FE7FC009F9533 /* Search for Package.swift */; };
		63A87468298FE811009F9533 /* Package Types.swift in Sources */ = {isa = PBXBuildFile; fileRef = 63A87467298FE811009F9533 /* Package Types.swift */; };
		63A8746A2990127D009F9533 /* PillText.swift in Sources */ = {isa = PBXBuildFile; fileRef = 63A874692990127D009F9533 /* PillText.swift */; };
		63A8746C2990477A009F9533 /* Uninstall Packages.swift in Sources */ = {isa = PBXBuildFile; fileRef = 63A8746B2990477A009F9533 /* Uninstall Packages.swift */; };
		63A8746E29904A7F009F9533 /* App State.swift in Sources */ = {isa = PBXBuildFile; fileRef = 63A8746D29904A7F009F9533 /* App State.swift */; };
		63A8D2F129CA343F00E892FB /* Save Tagged IDs to Disk.swift in Sources */ = {isa = PBXBuildFile; fileRef = 63A8D2F029CA343F00E892FB /* Save Tagged IDs to Disk.swift */; };
		63A8D2F329CA346400E892FB /* Load Tagged IDs from Disk.swift in Sources */ = {isa = PBXBuildFile; fileRef = 63A8D2F229CA346400E892FB /* Load Tagged IDs from Disk.swift */; };
		63A8D2F729CA605200E892FB /* Apply Tags to Package Array.swift in Sources */ = {isa = PBXBuildFile; fileRef = 63A8D2F629CA605200E892FB /* Apply Tags to Package Array.swift */; };
		63A9778529A7D5800091DF2E /* Synchnorize Installed Packages.swift in Sources */ = {isa = PBXBuildFile; fileRef = 63A9778429A7D5800091DF2E /* Synchnorize Installed Packages.swift */; };
		63AC993029A7814700B38D7C /* String - Contains Element in Array.swift in Sources */ = {isa = PBXBuildFile; fileRef = 63AC992F29A7814700B38D7C /* String - Contains Element in Array.swift */; };
		63B8D4F8299E3DAD00AA7CFA /* Sort By Size.swift in Sources */ = {isa = PBXBuildFile; fileRef = 63B8D4F7299E3DAD00AA7CFA /* Sort By Size.swift */; };
		63B8D4FA299E442300AA7CFA /* View - Conditional Modifiers.swift in Sources */ = {isa = PBXBuildFile; fileRef = 63B8D4F9299E442300AA7CFA /* View - Conditional Modifiers.swift */; };
		63BE889C2A910BB0003C6E59 /* Top Package Sorting.swift in Sources */ = {isa = PBXBuildFile; fileRef = 63BE889B2A910BB0003C6E59 /* Top Package Sorting.swift */; };
		63C830BC29984B1A002D11BB /* Used Package.swift in Sources */ = {isa = PBXBuildFile; fileRef = 63C830BB29984B1A002D11BB /* Used Package.swift */; };
		63C830BE29984B49002D11BB /* Acknowledged Contributor.swift in Sources */ = {isa = PBXBuildFile; fileRef = 63C830BD29984B49002D11BB /* Acknowledged Contributor.swift */; };
		63C830C129984BA4002D11BB /* Button That Opens Websites.swift in Sources */ = {isa = PBXBuildFile; fileRef = 63C830C029984BA4002D11BB /* Button That Opens Websites.swift */; };
		63CD0276288B22D9004AE2EC /* View - New Windows.swift in Sources */ = {isa = PBXBuildFile; fileRef = 63CD0275288B22D9004AE2EC /* View - New Windows.swift */; };
		63D2B0882997F5340084E223 /* Load up Formulae.swift in Sources */ = {isa = PBXBuildFile; fileRef = 63D2B0872997F5340084E223 /* Load up Formulae.swift */; };
		63D2B08A2997F53C0084E223 /* Load up Casks.swift in Sources */ = {isa = PBXBuildFile; fileRef = 63D2B0892997F53C0084E223 /* Load up Casks.swift */; };
		63D51F65299A992900203F3F /* Settings View.swift in Sources */ = {isa = PBXBuildFile; fileRef = 63D51F64299A992900203F3F /* Settings View.swift */; };
		63D51F68299A9A6000203F3F /* Installation Pane.swift in Sources */ = {isa = PBXBuildFile; fileRef = 63D51F67299A9A6000203F3F /* Installation Pane.swift */; };
		63D51F6B299A9AC500203F3F /* Settings Pane Template.swift in Sources */ = {isa = PBXBuildFile; fileRef = 63D51F6A299A9AC500203F3F /* Settings Pane Template.swift */; };
		63D51F6E299AAFE500203F3F /* Maintenance View.swift in Sources */ = {isa = PBXBuildFile; fileRef = 63D51F6D299AAFE500203F3F /* Maintenance View.swift */; };
		63D51F71299AEE5100203F3F /* Complex with Icon.swift in Sources */ = {isa = PBXBuildFile; fileRef = 63D51F70299AEE5100203F3F /* Complex with Icon.swift */; };
		63D830FC29990DD600FA802F /* Terminal Output.swift in Sources */ = {isa = PBXBuildFile; fileRef = 63D830FB29990DD600FA802F /* Terminal Output.swift */; };
		63D83101299927C800FA802F /* Disappearable Sheet.swift in Sources */ = {isa = PBXBuildFile; fileRef = 63D83100299927C800FA802F /* Disappearable Sheet.swift */; };
		63D83103299928B400FA802F /* Headline with Subheadline.swift in Sources */ = {isa = PBXBuildFile; fileRef = 63D83102299928B400FA802F /* Headline with Subheadline.swift */; };
		63D831052999331D00FA802F /* Sheet with Title.swift in Sources */ = {isa = PBXBuildFile; fileRef = 63D831042999331D00FA802F /* Sheet with Title.swift */; };
		63D83107299935E900FA802F /* Dismiss Sheet Button.swift in Sources */ = {isa = PBXBuildFile; fileRef = 63D83106299935E900FA802F /* Dismiss Sheet Button.swift */; };
		63D8310A299982EA00FA802F /* Search Result Row.swift in Sources */ = {isa = PBXBuildFile; fileRef = 63D83109299982EA00FA802F /* Search Result Row.swift */; };
		63D86EB229C0972A00AD64D2 /* Package Search Token.swift in Sources */ = {isa = PBXBuildFile; fileRef = 63D86EB129C0972A00AD64D2 /* Package Search Token.swift */; };
		63D8C957287A1D0800483A52 /* Loading View.swift in Sources */ = {isa = PBXBuildFile; fileRef = 63D8C956287A1D0800483A52 /* Loading View.swift */; };
		63E41C2F29C50A480084E266 /* Package Updating Stages.swift in Sources */ = {isa = PBXBuildFile; fileRef = 6360355729BDE7BF00CC0760 /* Package Updating Stages.swift */; };
		63E41C3129C527C20084E266 /* Array - Get Second to Last Element.swift in Sources */ = {isa = PBXBuildFile; fileRef = 63E41C3029C527C20084E266 /* Array - Get Second to Last Element.swift */; };
		63E716D529DDB797004FD2B4 /* Outdated Package List Box.swift in Sources */ = {isa = PBXBuildFile; fileRef = 63E716D429DDB797004FD2B4 /* Outdated Package List Box.swift */; };
		63E716D729DDB8C5004FD2B4 /* Outdated Package Loader Box.swift in Sources */ = {isa = PBXBuildFile; fileRef = 63E716D629DDB8C5004FD2B4 /* Outdated Package Loader Box.swift */; };
		63E716D929DDB918004FD2B4 /* Package And Tap Overview Box.swift in Sources */ = {isa = PBXBuildFile; fileRef = 63E716D829DDB918004FD2B4 /* Package And Tap Overview Box.swift */; };
		63E716DB29DDB9D0004FD2B4 /* Analytics Status Box.swift in Sources */ = {isa = PBXBuildFile; fileRef = 63E716DA29DDB9D0004FD2B4 /* Analytics Status Box.swift */; };
		63E716DD29DDBA54004FD2B4 /* Cached Downloads Folder Info Box.swift in Sources */ = {isa = PBXBuildFile; fileRef = 63E716DC29DDBA54004FD2B4 /* Cached Downloads Folder Info Box.swift */; };
		63E716E029DDC03E004FD2B4 /* Outdated Package.swift in Sources */ = {isa = PBXBuildFile; fileRef = 63E716DF29DDC03E004FD2B4 /* Outdated Package.swift */; };
		63E716E429DDCEDE004FD2B4 /* Update Some Packages View.swift in Sources */ = {isa = PBXBuildFile; fileRef = 63E716E329DDCEDE004FD2B4 /* Update Some Packages View.swift */; };
		63EC74C92A87C9E9001187F2 /* Network Proxy.swift in Sources */ = {isa = PBXBuildFile; fileRef = 63EC74C82A87C9E9001187F2 /* Network Proxy.swift */; };
		63FFE5742A90CB3F00F95E54 /* Load up Top Packages.swift in Sources */ = {isa = PBXBuildFile; fileRef = 63FFE5732A90CB3F00F95E54 /* Load up Top Packages.swift */; };
		63FFE5762A90CB5900F95E54 /* Download Data From URL.swift in Sources */ = {isa = PBXBuildFile; fileRef = 63FFE5752A90CB5900F95E54 /* Download Data From URL.swift */; };
		63FFE5792A90CB8700F95E54 /* Top Package.swift in Sources */ = {isa = PBXBuildFile; fileRef = 63FFE5782A90CB8700F95E54 /* Top Package.swift */; };
		63FFE57C2A90D61500F95E54 /* Top Packages Tracker.swift in Sources */ = {isa = PBXBuildFile; fileRef = 63FFE57B2A90D61500F95E54 /* Top Packages Tracker.swift */; };
<<<<<<< HEAD
=======
		63FFE57E2A90D9E300F95E54 /* Day Spans.swift in Sources */ = {isa = PBXBuildFile; fileRef = 63FFE57D2A90D9E300F95E54 /* Day Spans.swift */; };
		63FFE5802A90E7F400F95E54 /* Discoverability Pane.swift in Sources */ = {isa = PBXBuildFile; fileRef = 63FFE57F2A90E7F400F95E54 /* Discoverability Pane.swift */; };
>>>>>>> 17a81b56
		63FFEF4E29CB5D9400D6FFC4 /* Restart App.swift in Sources */ = {isa = PBXBuildFile; fileRef = 63FFEF4D29CB5D9400D6FFC4 /* Restart App.swift */; };
		63FFEF5029CB5EEE00D6FFC4 /* Fatal Alert Types.swift in Sources */ = {isa = PBXBuildFile; fileRef = 63FFEF4F29CB5EEE00D6FFC4 /* Fatal Alert Types.swift */; };
		96B86AF529C6561E00844DF4 /* Localizable.strings in Resources */ = {isa = PBXBuildFile; fileRef = 96B86AF729C6561E00844DF4 /* Localizable.strings */; };
		96B86AFD29C66E6D00844DF4 /* Localizable.stringsdict in Resources */ = {isa = PBXBuildFile; fileRef = 96B86AFF29C66E6D00844DF4 /* Localizable.stringsdict */; };
		C45945172A91232900271D99 /* index.html in Resources */ = {isa = PBXBuildFile; fileRef = C45945192A91232900271D99 /* index.html */; };
		C459451A2A91232E00271D99 /* topic1.html in Resources */ = {isa = PBXBuildFile; fileRef = C459451C2A91232E00271D99 /* topic1.html */; };
		C459451D2A91233400271D99 /* topic2.html in Resources */ = {isa = PBXBuildFile; fileRef = C459451F2A91233400271D99 /* topic2.html */; };
		C4C2A0E72A910A0D00E6F172 /* CorkHelp.help in Resources */ = {isa = PBXBuildFile; fileRef = C4C2A0E02A9108DA00E6F172 /* CorkHelp.help */; };
/* End PBXBuildFile section */

/* Begin PBXContainerItemProxy section */
		C4C2A0E52A9109EB00E6F172 /* PBXContainerItemProxy */ = {
			isa = PBXContainerItemProxy;
			containerPortal = 634065592871AA42001A2178 /* Project object */;
			proxyType = 1;
			remoteGlobalIDString = C4C2A0DF2A9108DA00E6F172;
			remoteInfo = CorkHelp;
		};
/* End PBXContainerItemProxy section */

/* Begin PBXFileReference section */
		512963C42A35A288009FE512 /* de */ = {isa = PBXFileReference; lastKnownFileType = text.plist.strings; name = de; path = de.lproj/Localizable.strings; sourceTree = "<group>"; };
		512963C52A35A288009FE512 /* de */ = {isa = PBXFileReference; lastKnownFileType = text.plist.stringsdict; name = de; path = de.lproj/Localizable.stringsdict; sourceTree = "<group>"; };
		63006DFA29AB692B00243E29 /* DisclosureGroup - No Padding.swift */ = {isa = PBXFileReference; lastKnownFileType = sourcecode.swift; path = "DisclosureGroup - No Padding.swift"; sourceTree = "<group>"; };
		63006DFF29AC073D00243E29 /* Parse JSON.swift */ = {isa = PBXFileReference; lastKnownFileType = sourcecode.swift; path = "Parse JSON.swift"; sourceTree = "<group>"; };
		63006E0529ACC56800243E29 /* Get Package Description.swift */ = {isa = PBXFileReference; lastKnownFileType = sourcecode.swift; path = "Get Package Description.swift"; sourceTree = "<group>"; };
		63006E0729ACC60F00243E29 /* Get Package Homepage.swift */ = {isa = PBXFileReference; lastKnownFileType = sourcecode.swift; path = "Get Package Homepage.swift"; sourceTree = "<group>"; };
		63006E0929ACC6AC00243E29 /* Get Package Dependencies.swift */ = {isa = PBXFileReference; lastKnownFileType = sourcecode.swift; path = "Get Package Dependencies.swift"; sourceTree = "<group>"; };
		63006E0C29ACC78400243E29 /* Package Dependency.swift */ = {isa = PBXFileReference; lastKnownFileType = sourcecode.swift; path = "Package Dependency.swift"; sourceTree = "<group>"; };
		63006E0E29ACCBA400243E29 /* Get Package Tap.swift */ = {isa = PBXFileReference; lastKnownFileType = sourcecode.swift; path = "Get Package Tap.swift"; sourceTree = "<group>"; };
		63006E1029ACCCB800243E29 /* Get If Package Was Installed as Dependency.swift */ = {isa = PBXFileReference; lastKnownFileType = sourcecode.swift; path = "Get If Package Was Installed as Dependency.swift"; sourceTree = "<group>"; };
		63006E1229ACCE2600243E29 /* Get If Package Is Outdated.swift */ = {isa = PBXFileReference; lastKnownFileType = sourcecode.swift; path = "Get If Package Is Outdated.swift"; sourceTree = "<group>"; };
		63006E1629AD143D00243E29 /* Dependency List.swift */ = {isa = PBXFileReference; lastKnownFileType = sourcecode.swift; path = "Dependency List.swift"; sourceTree = "<group>"; };
		63006E1829AD215000243E29 /* Get Caveats.swift */ = {isa = PBXFileReference; lastKnownFileType = sourcecode.swift; path = "Get Caveats.swift"; sourceTree = "<group>"; };
		630D08B829B67E4300802201 /* Brew Pane.swift */ = {isa = PBXFileReference; lastKnownFileType = sourcecode.swift; path = "Brew Pane.swift"; sourceTree = "<group>"; };
		63199FDF29980AB9002F50F0 /* Load up Installed Packages.swift */ = {isa = PBXFileReference; lastKnownFileType = sourcecode.swift; path = "Load up Installed Packages.swift"; sourceTree = "<group>"; };
		632FD28F299591C10029FC49 /* Get Folder Size.swift */ = {isa = PBXFileReference; lastKnownFileType = sourcecode.swift; path = "Get Folder Size.swift"; sourceTree = "<group>"; };
		632FD291299596790029FC49 /* HelpButton.swift */ = {isa = PBXFileReference; lastKnownFileType = sourcecode.swift; path = HelpButton.swift; sourceTree = "<group>"; };
		632FD2942995A3920029FC49 /* Add Tap.swift */ = {isa = PBXFileReference; lastKnownFileType = sourcecode.swift; path = "Add Tap.swift"; sourceTree = "<group>"; };
		632FD2962995A7E50029FC49 /* Nicer Text Editor.swift */ = {isa = PBXFileReference; lastKnownFileType = sourcecode.swift; path = "Nicer Text Editor.swift"; sourceTree = "<group>"; };
		632FD2982995BF490029FC49 /* Load up Tapped Taps.swift */ = {isa = PBXFileReference; lastKnownFileType = sourcecode.swift; path = "Load up Tapped Taps.swift"; sourceTree = "<group>"; };
		632FD29A2995C1C20029FC49 /* Brew Tap.swift */ = {isa = PBXFileReference; lastKnownFileType = sourcecode.swift; path = "Brew Tap.swift"; sourceTree = "<group>"; };
		6330531829966E9F00F34F94 /* Start Page.swift */ = {isa = PBXFileReference; lastKnownFileType = sourcecode.swift; path = "Start Page.swift"; sourceTree = "<group>"; };
		6330531A2996A16600F34F94 /* GroupBox Headline Group.swift */ = {isa = PBXFileReference; lastKnownFileType = sourcecode.swift; path = "GroupBox Headline Group.swift"; sourceTree = "<group>"; };
		633289E629A68A61004B2930 /* Package Installation Steps.swift */ = {isa = PBXFileReference; lastKnownFileType = sourcecode.swift; path = "Package Installation Steps.swift"; sourceTree = "<group>"; };
		633289E829A68A8A004B2930 /* Package Installation Stage.swift */ = {isa = PBXFileReference; lastKnownFileType = sourcecode.swift; path = "Package Installation Stage.swift"; sourceTree = "<group>"; };
		633289EC29A68B1E004B2930 /* Installation Progress Tracker.swift */ = {isa = PBXFileReference; lastKnownFileType = sourcecode.swift; path = "Installation Progress Tracker.swift"; sourceTree = "<group>"; };
		633289EE29A68B36004B2930 /* Search Result Tracker.swift */ = {isa = PBXFileReference; lastKnownFileType = sourcecode.swift; path = "Search Result Tracker.swift"; sourceTree = "<group>"; };
		633289F029A68CDB004B2930 /* Package in Progress of Being Installed.swift */ = {isa = PBXFileReference; lastKnownFileType = sourcecode.swift; path = "Package in Progress of Being Installed.swift"; sourceTree = "<group>"; };
		633513F02A91592800524165 /* Collapsible Section Header.swift */ = {isa = PBXFileReference; lastKnownFileType = sourcecode.swift; path = "Collapsible Section Header.swift"; sourceTree = "<group>"; };
		633A861B29A525F0006EA952 /* Toggle Sidebar.swift */ = {isa = PBXFileReference; lastKnownFileType = sourcecode.swift; path = "Toggle Sidebar.swift"; sourceTree = "<group>"; };
		633EB30529BE65EB006CB872 /* Custom Search Field.swift */ = {isa = PBXFileReference; lastKnownFileType = sourcecode.swift; path = "Custom Search Field.swift"; sourceTree = "<group>"; };
		634065612871AA42001A2178 /* Cork.app */ = {isa = PBXFileReference; explicitFileType = wrapper.application; includeInIndex = 0; path = Cork.app; sourceTree = BUILT_PRODUCTS_DIR; };
		634065642871AA42001A2178 /* CorkApp.swift */ = {isa = PBXFileReference; lastKnownFileType = sourcecode.swift; path = CorkApp.swift; sourceTree = "<group>"; };
		634065662871AA42001A2178 /* ContentView.swift */ = {isa = PBXFileReference; lastKnownFileType = sourcecode.swift; path = ContentView.swift; sourceTree = "<group>"; };
		634065682871AA42001A2178 /* Assets.xcassets */ = {isa = PBXFileReference; lastKnownFileType = folder.assetcatalog; path = Assets.xcassets; sourceTree = "<group>"; };
		6340656B2871AA42001A2178 /* Preview Assets.xcassets */ = {isa = PBXFileReference; lastKnownFileType = folder.assetcatalog; path = "Preview Assets.xcassets"; sourceTree = "<group>"; };
		6340656D2871AA42001A2178 /* Cork.entitlements */ = {isa = PBXFileReference; lastKnownFileType = text.plist.entitlements; path = Cork.entitlements; sourceTree = "<group>"; };
		634065772871AB3A001A2178 /* Shell Interface.swift */ = {isa = PBXFileReference; lastKnownFileType = sourcecode.swift; path = "Shell Interface.swift"; sourceTree = "<group>"; };
		634065792871AC27001A2178 /* Brew Data Storage.swift */ = {isa = PBXFileReference; lastKnownFileType = sourcecode.swift; path = "Brew Data Storage.swift"; sourceTree = "<group>"; };
		6340657C2871AC65001A2178 /* Brew Package.swift */ = {isa = PBXFileReference; lastKnownFileType = sourcecode.swift; path = "Brew Package.swift"; sourceTree = "<group>"; };
		6340657E2871AF68001A2178 /* App Constants.swift */ = {isa = PBXFileReference; lastKnownFileType = sourcecode.swift; path = "App Constants.swift"; sourceTree = "<group>"; };
		634065812871B0BE001A2178 /* Get Contents of Folder.swift */ = {isa = PBXFileReference; lastKnownFileType = sourcecode.swift; path = "Get Contents of Folder.swift"; sourceTree = "<group>"; };
		6342117729AA500300E2563B /* Check if URL is Symlink.swift */ = {isa = PBXFileReference; lastKnownFileType = sourcecode.swift; path = "Check if URL is Symlink.swift"; sourceTree = "<group>"; };
		6342117929AA52B900E2563B /* Delete Cached Downloads.swift */ = {isa = PBXFileReference; lastKnownFileType = sourcecode.swift; path = "Delete Cached Downloads.swift"; sourceTree = "<group>"; };
		6342117F29AA9CBB00E2563B /* Maintenance Pane.swift */ = {isa = PBXFileReference; lastKnownFileType = sourcecode.swift; path = "Maintenance Pane.swift"; sourceTree = "<group>"; };
		6342118229AA9CF100E2563B /* Ready View.swift */ = {isa = PBXFileReference; lastKnownFileType = sourcecode.swift; path = "Ready View.swift"; sourceTree = "<group>"; };
		634838A529C1D69F00D3C692 /* Outdated Package Tracker.swift */ = {isa = PBXFileReference; lastKnownFileType = sourcecode.swift; path = "Outdated Package Tracker.swift"; sourceTree = "<group>"; };
		635A50E829B7723C00164FBA /* Get Pin Status.swift */ = {isa = PBXFileReference; lastKnownFileType = sourcecode.swift; path = "Get Pin Status.swift"; sourceTree = "<group>"; };
		635A50EA29B7740000164FBA /* Pin an Unpin Package.swift */ = {isa = PBXFileReference; lastKnownFileType = sourcecode.swift; path = "Pin an Unpin Package.swift"; sourceTree = "<group>"; };
		635BE04D2A2B3818004DCBD8 /* Casks Section.swift */ = {isa = PBXFileReference; lastKnownFileType = sourcecode.swift; path = "Casks Section.swift"; sourceTree = "<group>"; };
		635BE04F2A2B3822004DCBD8 /* Formulae Section.swift */ = {isa = PBXFileReference; lastKnownFileType = sourcecode.swift; path = "Formulae Section.swift"; sourceTree = "<group>"; };
		635BE0512A2B382C004DCBD8 /* Taps Section.swift */ = {isa = PBXFileReference; lastKnownFileType = sourcecode.swift; path = "Taps Section.swift"; sourceTree = "<group>"; };
		635E44902A890FD8002C034E /* Get Proxy Settings.swift */ = {isa = PBXFileReference; lastKnownFileType = sourcecode.swift; path = "Get Proxy Settings.swift"; sourceTree = "<group>"; };
		635E44922A891050002C034E /* Notifications Pane.swift */ = {isa = PBXFileReference; lastKnownFileType = sourcecode.swift; path = "Notifications Pane.swift"; sourceTree = "<group>"; };
		635E44942A891078002C034E /* Outdated Packages Notification Type.swift */ = {isa = PBXFileReference; lastKnownFileType = sourcecode.swift; path = "Outdated Packages Notification Type.swift"; sourceTree = "<group>"; };
		6360355729BDE7BF00CC0760 /* Package Updating Stages.swift */ = {isa = PBXFileReference; lastKnownFileType = sourcecode.swift; path = "Package Updating Stages.swift"; sourceTree = "<group>"; };
		6360355929BDF67A00CC0760 /* Update Availability.swift */ = {isa = PBXFileReference; lastKnownFileType = sourcecode.swift; path = "Update Availability.swift"; sourceTree = "<group>"; };
		63690F7A29C9FBF5008F952C /* Tag Package.swift */ = {isa = PBXFileReference; lastKnownFileType = sourcecode.swift; path = "Tag Package.swift"; sourceTree = "<group>"; };
		63690F7C29C9FC0F008F952C /* Save Data do Disk.swift */ = {isa = PBXFileReference; lastKnownFileType = sourcecode.swift; path = "Save Data do Disk.swift"; sourceTree = "<group>"; };
		63690F7E29CA013E008F952C /* Untag Package.swift */ = {isa = PBXFileReference; lastKnownFileType = sourcecode.swift; path = "Untag Package.swift"; sourceTree = "<group>"; };
		6371EA1D2871D98100300E1B /* Package List Item.swift */ = {isa = PBXFileReference; lastKnownFileType = sourcecode.swift; path = "Package List Item.swift"; sourceTree = "<group>"; };
		6371EA202871E0FE00300E1B /* Return Formatted Versions.swift */ = {isa = PBXFileReference; lastKnownFileType = sourcecode.swift; path = "Return Formatted Versions.swift"; sourceTree = "<group>"; };
		6371EA222871EE5A00300E1B /* Brew Interface.swift */ = {isa = PBXFileReference; lastKnownFileType = sourcecode.swift; path = "Brew Interface.swift"; sourceTree = "<group>"; };
		637260BF29BE388F00E6E81C /* Tap Details.swift */ = {isa = PBXFileReference; lastKnownFileType = sourcecode.swift; path = "Tap Details.swift"; sourceTree = "<group>"; };
		637260C229BE40FC00E6E81C /* Get Homepage.swift */ = {isa = PBXFileReference; lastKnownFileType = sourcecode.swift; path = "Get Homepage.swift"; sourceTree = "<group>"; };
		637260C429BE42FB00E6E81C /* Get Official Status.swift */ = {isa = PBXFileReference; lastKnownFileType = sourcecode.swift; path = "Get Official Status.swift"; sourceTree = "<group>"; };
		637260C629BE466700E6E81C /* Get Formulae.swift */ = {isa = PBXFileReference; lastKnownFileType = sourcecode.swift; path = "Get Formulae.swift"; sourceTree = "<group>"; };
		637260C829BE4D8700E6E81C /* Get Casks.swift */ = {isa = PBXFileReference; lastKnownFileType = sourcecode.swift; path = "Get Casks.swift"; sourceTree = "<group>"; };
		637260CA29BE4F6400E6E81C /* Packages Included in Tap.swift */ = {isa = PBXFileReference; lastKnownFileType = sourcecode.swift; path = "Packages Included in Tap.swift"; sourceTree = "<group>"; };
		6373D9CA29DC60CB00D98607 /* Reinstall Corrupted Package.swift */ = {isa = PBXFileReference; lastKnownFileType = sourcecode.swift; path = "Reinstall Corrupted Package.swift"; sourceTree = "<group>"; };
		6373D9CD29DC623E00D98607 /* Package Reinstallation Stage.swift */ = {isa = PBXFileReference; lastKnownFileType = sourcecode.swift; path = "Package Reinstallation Stage.swift"; sourceTree = "<group>"; };
		637402D9299BF878001AB7B1 /* Sidebar View.swift */ = {isa = PBXFileReference; lastKnownFileType = sourcecode.swift; path = "Sidebar View.swift"; sourceTree = "<group>"; };
		637E00632872F3CE005C9890 /* Upgrade Packages.swift */ = {isa = PBXFileReference; lastKnownFileType = sourcecode.swift; path = "Upgrade Packages.swift"; sourceTree = "<group>"; };
		637E00652872F629005C9890 /* Update Progress Tracker.swift */ = {isa = PBXFileReference; lastKnownFileType = sourcecode.swift; path = "Update Progress Tracker.swift"; sourceTree = "<group>"; };
		637E006728733C1C005C9890 /* Search for Package by ID.swift */ = {isa = PBXFileReference; lastKnownFileType = sourcecode.swift; path = "Search for Package by ID.swift"; sourceTree = "<group>"; };
		637E006A28734041005C9890 /* Install Selected Packages.swift */ = {isa = PBXFileReference; lastKnownFileType = sourcecode.swift; path = "Install Selected Packages.swift"; sourceTree = "<group>"; };
		637E006D2873419B005C9890 /* Install Progress Tracker.swift */ = {isa = PBXFileReference; lastKnownFileType = sourcecode.swift; path = "Install Progress Tracker.swift"; sourceTree = "<group>"; };
		6382C8F8299D6C1D00354B19 /* Package Sorting.swift */ = {isa = PBXFileReference; lastKnownFileType = sourcecode.swift; path = "Package Sorting.swift"; sourceTree = "<group>"; };
		6382C8FA299D6E5D00354B19 /* General Pane.swift */ = {isa = PBXFileReference; lastKnownFileType = sourcecode.swift; path = "General Pane.swift"; sourceTree = "<group>"; };
		6382C8FD299D70F400354B19 /* Sort Alphabetically.swift */ = {isa = PBXFileReference; lastKnownFileType = sourcecode.swift; path = "Sort Alphabetically.swift"; sourceTree = "<group>"; };
		6382C8FF299D71A300354B19 /* Sort by Install Date.swift */ = {isa = PBXFileReference; lastKnownFileType = sourcecode.swift; path = "Sort by Install Date.swift"; sourceTree = "<group>"; };
		6382C907299DA02700354B19 /* Uninstall Orphaned Packages.swift */ = {isa = PBXFileReference; lastKnownFileType = sourcecode.swift; path = "Uninstall Orphaned Packages.swift"; sourceTree = "<group>"; };
		6382C909299DA11F00354B19 /* Purge Brew Cache.swift */ = {isa = PBXFileReference; lastKnownFileType = sourcecode.swift; path = "Purge Brew Cache.swift"; sourceTree = "<group>"; };
		6382C90B299DA46100354B19 /* Perform Brew Health Check.swift */ = {isa = PBXFileReference; lastKnownFileType = sourcecode.swift; path = "Perform Brew Health Check.swift"; sourceTree = "<group>"; };
		6386529D2A88F1070001679E /* Send Notification.swift */ = {isa = PBXFileReference; lastKnownFileType = sourcecode.swift; path = "Send Notification.swift"; sourceTree = "<group>"; };
		639246E429A26BB4008149E2 /* REGEX Match.swift */ = {isa = PBXFileReference; lastKnownFileType = sourcecode.swift; path = "REGEX Match.swift"; sourceTree = "<group>"; };
		639246E629A382B1008149E2 /* Uninstallation Progress Wheel.swift */ = {isa = PBXFileReference; lastKnownFileType = sourcecode.swift; path = "Uninstallation Progress Wheel.swift"; sourceTree = "<group>"; };
		6392FD122A921BAB00711B92 /* Initial View.swift */ = {isa = PBXFileReference; lastKnownFileType = sourcecode.swift; path = "Initial View.swift"; sourceTree = "<group>"; };
		6392FD142A921D5100711B92 /* Searching View.swift */ = {isa = PBXFileReference; lastKnownFileType = sourcecode.swift; path = "Searching View.swift"; sourceTree = "<group>"; };
		63936A4C29AE6D710069C988 /* Package Caveats.swift */ = {isa = PBXFileReference; lastKnownFileType = sourcecode.swift; path = "Package Caveats.swift"; sourceTree = "<group>"; };
		63958CFC2877341F00E0B807 /* AppDelegate.swift */ = {isa = PBXFileReference; lastKnownFileType = sourcecode.swift; path = AppDelegate.swift; sourceTree = "<group>"; };
		63958CFF287735F800E0B807 /* About View.swift */ = {isa = PBXFileReference; lastKnownFileType = sourcecode.swift; path = "About View.swift"; sourceTree = "<group>"; };
		639A7D822871D08200B50280 /* Install Package.swift */ = {isa = PBXFileReference; lastKnownFileType = sourcecode.swift; path = "Install Package.swift"; sourceTree = "<group>"; };
		639A7D852871D78C00B50280 /* Package Details.swift */ = {isa = PBXFileReference; lastKnownFileType = sourcecode.swift; path = "Package Details.swift"; sourceTree = "<group>"; };
		63A38B9229BA0AFD0080158C /* Update Packages.swift */ = {isa = PBXFileReference; lastKnownFileType = sourcecode.swift; path = "Update Packages.swift"; sourceTree = "<group>"; };
		63A38B9529BA0B6E0080158C /* Update Packages View.swift */ = {isa = PBXFileReference; lastKnownFileType = sourcecode.swift; path = "Update Packages View.swift"; sourceTree = "<group>"; };
		63A38B9729BA0B910080158C /* Package Updating Steps.swift */ = {isa = PBXFileReference; lastKnownFileType = sourcecode.swift; path = "Package Updating Steps.swift"; sourceTree = "<group>"; };
		63A87464298FE7FC009F9533 /* Search for Package.swift */ = {isa = PBXFileReference; lastKnownFileType = sourcecode.swift; path = "Search for Package.swift"; sourceTree = "<group>"; };
		63A87467298FE811009F9533 /* Package Types.swift */ = {isa = PBXFileReference; lastKnownFileType = sourcecode.swift; path = "Package Types.swift"; sourceTree = "<group>"; };
		63A874692990127D009F9533 /* PillText.swift */ = {isa = PBXFileReference; lastKnownFileType = sourcecode.swift; path = PillText.swift; sourceTree = "<group>"; };
		63A8746B2990477A009F9533 /* Uninstall Packages.swift */ = {isa = PBXFileReference; lastKnownFileType = sourcecode.swift; path = "Uninstall Packages.swift"; sourceTree = "<group>"; };
		63A8746D29904A7F009F9533 /* App State.swift */ = {isa = PBXFileReference; lastKnownFileType = sourcecode.swift; path = "App State.swift"; sourceTree = "<group>"; };
		63A8D2F029CA343F00E892FB /* Save Tagged IDs to Disk.swift */ = {isa = PBXFileReference; lastKnownFileType = sourcecode.swift; path = "Save Tagged IDs to Disk.swift"; sourceTree = "<group>"; };
		63A8D2F229CA346400E892FB /* Load Tagged IDs from Disk.swift */ = {isa = PBXFileReference; lastKnownFileType = sourcecode.swift; path = "Load Tagged IDs from Disk.swift"; sourceTree = "<group>"; };
		63A8D2F629CA605200E892FB /* Apply Tags to Package Array.swift */ = {isa = PBXFileReference; lastKnownFileType = sourcecode.swift; path = "Apply Tags to Package Array.swift"; sourceTree = "<group>"; };
		63A9778429A7D5800091DF2E /* Synchnorize Installed Packages.swift */ = {isa = PBXFileReference; lastKnownFileType = sourcecode.swift; path = "Synchnorize Installed Packages.swift"; sourceTree = "<group>"; };
		63AC992F29A7814700B38D7C /* String - Contains Element in Array.swift */ = {isa = PBXFileReference; lastKnownFileType = sourcecode.swift; path = "String - Contains Element in Array.swift"; sourceTree = "<group>"; };
		63B8D4F7299E3DAD00AA7CFA /* Sort By Size.swift */ = {isa = PBXFileReference; lastKnownFileType = sourcecode.swift; path = "Sort By Size.swift"; sourceTree = "<group>"; };
		63B8D4F9299E442300AA7CFA /* View - Conditional Modifiers.swift */ = {isa = PBXFileReference; lastKnownFileType = sourcecode.swift; path = "View - Conditional Modifiers.swift"; sourceTree = "<group>"; };
		63BE889B2A910BB0003C6E59 /* Top Package Sorting.swift */ = {isa = PBXFileReference; lastKnownFileType = sourcecode.swift; path = "Top Package Sorting.swift"; sourceTree = "<group>"; };
		63C830BB29984B1A002D11BB /* Used Package.swift */ = {isa = PBXFileReference; lastKnownFileType = sourcecode.swift; path = "Used Package.swift"; sourceTree = "<group>"; };
		63C830BD29984B49002D11BB /* Acknowledged Contributor.swift */ = {isa = PBXFileReference; lastKnownFileType = sourcecode.swift; path = "Acknowledged Contributor.swift"; sourceTree = "<group>"; };
		63C830C029984BA4002D11BB /* Button That Opens Websites.swift */ = {isa = PBXFileReference; lastKnownFileType = sourcecode.swift; path = "Button That Opens Websites.swift"; sourceTree = "<group>"; };
		63CD0275288B22D9004AE2EC /* View - New Windows.swift */ = {isa = PBXFileReference; lastKnownFileType = sourcecode.swift; path = "View - New Windows.swift"; sourceTree = "<group>"; };
		63D2B0872997F5340084E223 /* Load up Formulae.swift */ = {isa = PBXFileReference; lastKnownFileType = sourcecode.swift; path = "Load up Formulae.swift"; sourceTree = "<group>"; };
		63D2B0892997F53C0084E223 /* Load up Casks.swift */ = {isa = PBXFileReference; lastKnownFileType = sourcecode.swift; path = "Load up Casks.swift"; sourceTree = "<group>"; };
		63D51F64299A992900203F3F /* Settings View.swift */ = {isa = PBXFileReference; lastKnownFileType = sourcecode.swift; path = "Settings View.swift"; sourceTree = "<group>"; };
		63D51F67299A9A6000203F3F /* Installation Pane.swift */ = {isa = PBXFileReference; lastKnownFileType = sourcecode.swift; path = "Installation Pane.swift"; sourceTree = "<group>"; };
		63D51F6A299A9AC500203F3F /* Settings Pane Template.swift */ = {isa = PBXFileReference; lastKnownFileType = sourcecode.swift; path = "Settings Pane Template.swift"; sourceTree = "<group>"; };
		63D51F6D299AAFE500203F3F /* Maintenance View.swift */ = {isa = PBXFileReference; lastKnownFileType = sourcecode.swift; path = "Maintenance View.swift"; sourceTree = "<group>"; };
		63D51F70299AEE5100203F3F /* Complex with Icon.swift */ = {isa = PBXFileReference; lastKnownFileType = sourcecode.swift; path = "Complex with Icon.swift"; sourceTree = "<group>"; };
		63D830FB29990DD600FA802F /* Terminal Output.swift */ = {isa = PBXFileReference; lastKnownFileType = sourcecode.swift; path = "Terminal Output.swift"; sourceTree = "<group>"; };
		63D83100299927C800FA802F /* Disappearable Sheet.swift */ = {isa = PBXFileReference; lastKnownFileType = sourcecode.swift; path = "Disappearable Sheet.swift"; sourceTree = "<group>"; };
		63D83102299928B400FA802F /* Headline with Subheadline.swift */ = {isa = PBXFileReference; lastKnownFileType = sourcecode.swift; path = "Headline with Subheadline.swift"; sourceTree = "<group>"; };
		63D831042999331D00FA802F /* Sheet with Title.swift */ = {isa = PBXFileReference; lastKnownFileType = sourcecode.swift; path = "Sheet with Title.swift"; sourceTree = "<group>"; };
		63D83106299935E900FA802F /* Dismiss Sheet Button.swift */ = {isa = PBXFileReference; lastKnownFileType = sourcecode.swift; path = "Dismiss Sheet Button.swift"; sourceTree = "<group>"; };
		63D83109299982EA00FA802F /* Search Result Row.swift */ = {isa = PBXFileReference; lastKnownFileType = sourcecode.swift; path = "Search Result Row.swift"; sourceTree = "<group>"; };
		63D86EB129C0972A00AD64D2 /* Package Search Token.swift */ = {isa = PBXFileReference; lastKnownFileType = sourcecode.swift; path = "Package Search Token.swift"; sourceTree = "<group>"; };
		63D8C956287A1D0800483A52 /* Loading View.swift */ = {isa = PBXFileReference; lastKnownFileType = sourcecode.swift; path = "Loading View.swift"; sourceTree = "<group>"; };
		63E41C3029C527C20084E266 /* Array - Get Second to Last Element.swift */ = {isa = PBXFileReference; lastKnownFileType = sourcecode.swift; path = "Array - Get Second to Last Element.swift"; sourceTree = "<group>"; };
		63E716D429DDB797004FD2B4 /* Outdated Package List Box.swift */ = {isa = PBXFileReference; lastKnownFileType = sourcecode.swift; path = "Outdated Package List Box.swift"; sourceTree = "<group>"; };
		63E716D629DDB8C5004FD2B4 /* Outdated Package Loader Box.swift */ = {isa = PBXFileReference; lastKnownFileType = sourcecode.swift; path = "Outdated Package Loader Box.swift"; sourceTree = "<group>"; };
		63E716D829DDB918004FD2B4 /* Package And Tap Overview Box.swift */ = {isa = PBXFileReference; lastKnownFileType = sourcecode.swift; path = "Package And Tap Overview Box.swift"; sourceTree = "<group>"; };
		63E716DA29DDB9D0004FD2B4 /* Analytics Status Box.swift */ = {isa = PBXFileReference; lastKnownFileType = sourcecode.swift; path = "Analytics Status Box.swift"; sourceTree = "<group>"; };
		63E716DC29DDBA54004FD2B4 /* Cached Downloads Folder Info Box.swift */ = {isa = PBXFileReference; lastKnownFileType = sourcecode.swift; path = "Cached Downloads Folder Info Box.swift"; sourceTree = "<group>"; };
		63E716DF29DDC03E004FD2B4 /* Outdated Package.swift */ = {isa = PBXFileReference; lastKnownFileType = sourcecode.swift; path = "Outdated Package.swift"; sourceTree = "<group>"; };
		63E716E329DDCEDE004FD2B4 /* Update Some Packages View.swift */ = {isa = PBXFileReference; lastKnownFileType = sourcecode.swift; path = "Update Some Packages View.swift"; sourceTree = "<group>"; };
		63EC74C82A87C9E9001187F2 /* Network Proxy.swift */ = {isa = PBXFileReference; lastKnownFileType = sourcecode.swift; path = "Network Proxy.swift"; sourceTree = "<group>"; };
		63FFE5732A90CB3F00F95E54 /* Load up Top Packages.swift */ = {isa = PBXFileReference; fileEncoding = 4; lastKnownFileType = sourcecode.swift; path = "Load up Top Packages.swift"; sourceTree = "<group>"; };
		63FFE5752A90CB5900F95E54 /* Download Data From URL.swift */ = {isa = PBXFileReference; fileEncoding = 4; lastKnownFileType = sourcecode.swift; path = "Download Data From URL.swift"; sourceTree = "<group>"; };
		63FFE5782A90CB8700F95E54 /* Top Package.swift */ = {isa = PBXFileReference; lastKnownFileType = sourcecode.swift; path = "Top Package.swift"; sourceTree = "<group>"; };
		63FFE57B2A90D61500F95E54 /* Top Packages Tracker.swift */ = {isa = PBXFileReference; lastKnownFileType = sourcecode.swift; path = "Top Packages Tracker.swift"; sourceTree = "<group>"; };
<<<<<<< HEAD
=======
		63FFE57D2A90D9E300F95E54 /* Day Spans.swift */ = {isa = PBXFileReference; lastKnownFileType = sourcecode.swift; path = "Day Spans.swift"; sourceTree = "<group>"; };
		63FFE57F2A90E7F400F95E54 /* Discoverability Pane.swift */ = {isa = PBXFileReference; lastKnownFileType = sourcecode.swift; path = "Discoverability Pane.swift"; sourceTree = "<group>"; };
>>>>>>> 17a81b56
		63FFEF4D29CB5D9400D6FFC4 /* Restart App.swift */ = {isa = PBXFileReference; lastKnownFileType = sourcecode.swift; path = "Restart App.swift"; sourceTree = "<group>"; };
		63FFEF4F29CB5EEE00D6FFC4 /* Fatal Alert Types.swift */ = {isa = PBXFileReference; lastKnownFileType = sourcecode.swift; path = "Fatal Alert Types.swift"; sourceTree = "<group>"; };
		96B86AF629C6561E00844DF4 /* en */ = {isa = PBXFileReference; lastKnownFileType = text.plist.strings; name = en; path = en.lproj/Localizable.strings; sourceTree = "<group>"; };
		96B86AFE29C66E6D00844DF4 /* en */ = {isa = PBXFileReference; lastKnownFileType = text.plist.stringsdict; name = en; path = en.lproj/Localizable.stringsdict; sourceTree = "<group>"; };
		B0376A5729D26097009C7E6B /* zh-Hant */ = {isa = PBXFileReference; lastKnownFileType = text.plist.strings; name = "zh-Hant"; path = "zh-Hant.lproj/Localizable.strings"; sourceTree = "<group>"; };
		B0376A5829D26097009C7E6B /* zh-Hant */ = {isa = PBXFileReference; lastKnownFileType = text.plist.stringsdict; name = "zh-Hant"; path = "zh-Hant.lproj/Localizable.stringsdict"; sourceTree = "<group>"; };
		C45945182A91232900271D99 /* en */ = {isa = PBXFileReference; lastKnownFileType = text.html; name = en; path = en.lproj/index.html; sourceTree = "<group>"; };
		C459451B2A91232E00271D99 /* en */ = {isa = PBXFileReference; lastKnownFileType = text.html; name = en; path = en.lproj/topic1.html; sourceTree = "<group>"; };
		C459451E2A91233400271D99 /* en */ = {isa = PBXFileReference; lastKnownFileType = text.html; name = en; path = en.lproj/topic2.html; sourceTree = "<group>"; };
		C47433522A92219700BC7209 /* Info.plist */ = {isa = PBXFileReference; lastKnownFileType = text.plist; path = Info.plist; sourceTree = "<group>"; };
		C4C2A0E02A9108DA00E6F172 /* CorkHelp.help */ = {isa = PBXFileReference; explicitFileType = wrapper.cfbundle; includeInIndex = 0; path = CorkHelp.help; sourceTree = BUILT_PRODUCTS_DIR; };
		C4C2A0E42A91090500E6F172 /* CorkHelp-Info.plist */ = {isa = PBXFileReference; lastKnownFileType = text.plist.xml; path = "CorkHelp-Info.plist"; sourceTree = "<group>"; };
		C4F430F329C93B500070489B /* zh-Hans */ = {isa = PBXFileReference; lastKnownFileType = text.plist.strings; name = "zh-Hans"; path = "zh-Hans.lproj/Localizable.strings"; sourceTree = "<group>"; };
		C4F430F429C93B500070489B /* zh-Hans */ = {isa = PBXFileReference; lastKnownFileType = text.plist.stringsdict; name = "zh-Hans"; path = "zh-Hans.lproj/Localizable.stringsdict"; sourceTree = "<group>"; };
/* End PBXFileReference section */

/* Begin PBXFrameworksBuildPhase section */
		6340655E2871AA42001A2178 /* Frameworks */ = {
			isa = PBXFrameworksBuildPhase;
			buildActionMask = 2147483647;
			files = (
				63936A4B29AE09D00069C988 /* SwiftyJSON in Frameworks */,
				634065752871AB22001A2178 /* DavidFoundation in Frameworks */,
			);
			runOnlyForDeploymentPostprocessing = 0;
		};
		C4C2A0DD2A9108DA00E6F172 /* Frameworks */ = {
			isa = PBXFrameworksBuildPhase;
			buildActionMask = 2147483647;
			files = (
			);
			runOnlyForDeploymentPostprocessing = 0;
		};
/* End PBXFrameworksBuildPhase section */

/* Begin PBXGroup section */
		63006DF929AB691B00243E29 /* Styles */ = {
			isa = PBXGroup;
			children = (
				63006DFA29AB692B00243E29 /* DisclosureGroup - No Padding.swift */,
			);
			path = Styles;
			sourceTree = "<group>";
		};
		63006E0329ACC54900243E29 /* JSON */ = {
			isa = PBXGroup;
			children = (
				637260C129BE401C00E6E81C /* Get Various Tap Info from JSON */,
				63006E0429ACC55400243E29 /* Get Various Package Info From JSON */,
				63006DFF29AC073D00243E29 /* Parse JSON.swift */,
			);
			path = JSON;
			sourceTree = "<group>";
		};
		63006E0429ACC55400243E29 /* Get Various Package Info From JSON */ = {
			isa = PBXGroup;
			children = (
				63006E0529ACC56800243E29 /* Get Package Description.swift */,
				63006E0729ACC60F00243E29 /* Get Package Homepage.swift */,
				63006E0929ACC6AC00243E29 /* Get Package Dependencies.swift */,
				63006E0E29ACCBA400243E29 /* Get Package Tap.swift */,
				63006E1029ACCCB800243E29 /* Get If Package Was Installed as Dependency.swift */,
				63006E1229ACCE2600243E29 /* Get If Package Is Outdated.swift */,
				63006E1829AD215000243E29 /* Get Caveats.swift */,
				635A50E829B7723C00164FBA /* Get Pin Status.swift */,
			);
			path = "Get Various Package Info From JSON";
			sourceTree = "<group>";
		};
		63006E0B29ACC76F00243E29 /* Packages */ = {
			isa = PBXGroup;
			children = (
				6340657C2871AC65001A2178 /* Brew Package.swift */,
				63006E0C29ACC78400243E29 /* Package Dependency.swift */,
			);
			path = Packages;
			sourceTree = "<group>";
		};
		63006E1429AD142000243E29 /* Package Details */ = {
			isa = PBXGroup;
			children = (
				63006E1529AD142B00243E29 /* Sub-Views */,
				639A7D852871D78C00B50280 /* Package Details.swift */,
			);
			path = "Package Details";
			sourceTree = "<group>";
		};
		63006E1529AD142B00243E29 /* Sub-Views */ = {
			isa = PBXGroup;
			children = (
				63006E1629AD143D00243E29 /* Dependency List.swift */,
			);
			path = "Sub-Views";
			sourceTree = "<group>";
		};
		632FD2932995A3870029FC49 /* Taps */ = {
			isa = PBXGroup;
			children = (
				637260BE29BE387C00E6E81C /* Tap Details */,
				632FD2942995A3920029FC49 /* Add Tap.swift */,
			);
			path = Taps;
			sourceTree = "<group>";
		};
		6330531729966E9200F34F94 /* Start Page */ = {
			isa = PBXGroup;
			children = (
				63E716D329DDA815004FD2B4 /* Sub-Views */,
				6330531829966E9F00F34F94 /* Start Page.swift */,
			);
			path = "Start Page";
			sourceTree = "<group>";
		};
		633289EB29A68B09004B2930 /* Package Installation */ = {
			isa = PBXGroup;
			children = (
				633289EC29A68B1E004B2930 /* Installation Progress Tracker.swift */,
				633289F029A68CDB004B2930 /* Package in Progress of Being Installed.swift */,
			);
			path = "Package Installation";
			sourceTree = "<group>";
		};
		6339B0F929F921AA00DC4C80 /* Complete */ = {
			isa = PBXGroup;
			children = (
				6360355729BDE7BF00CC0760 /* Package Updating Stages.swift */,
				63A38B9729BA0B910080158C /* Package Updating Steps.swift */,
			);
			path = Complete;
			sourceTree = "<group>";
		};
		6339B0FA29F921B200DC4C80 /* Incremental */ = {
			isa = PBXGroup;
			children = (
			);
			path = Incremental;
			sourceTree = "<group>";
		};
		634065582871AA42001A2178 = {
			isa = PBXGroup;
			children = (
				634065632871AA42001A2178 /* Cork */,
				C4C2A0E82A910B0A00E6F172 /* CorkHelp */,
				634065622871AA42001A2178 /* Products */,
			);
			sourceTree = "<group>";
		};
		634065622871AA42001A2178 /* Products */ = {
			isa = PBXGroup;
			children = (
				634065612871AA42001A2178 /* Cork.app */,
				C4C2A0E02A9108DA00E6F172 /* CorkHelp.help */,
			);
			name = Products;
			sourceTree = "<group>";
		};
		634065632871AA42001A2178 /* Cork */ = {
			isa = PBXGroup;
			children = (
				C47433522A92219700BC7209 /* Info.plist */,
				63006DF929AB691B00243E29 /* Styles */,
				63A87466298FE808009F9533 /* Enums */,
				6340657B2871AC4F001A2178 /* Models */,
				63CD0274288B22C8004AE2EC /* Extensions */,
				639A7D812871D07800B50280 /* Views */,
				634065762871AB2A001A2178 /* Logic */,
				634065642871AA42001A2178 /* CorkApp.swift */,
				634065662871AA42001A2178 /* ContentView.swift */,
				634065682871AA42001A2178 /* Assets.xcassets */,
				6340656D2871AA42001A2178 /* Cork.entitlements */,
				6340656A2871AA42001A2178 /* Preview Content */,
				6340657E2871AF68001A2178 /* App Constants.swift */,
				63958CFC2877341F00E0B807 /* AppDelegate.swift */,
				63A8746D29904A7F009F9533 /* App State.swift */,
				96B86AF729C6561E00844DF4 /* Localizable.strings */,
				96B86AFF29C66E6D00844DF4 /* Localizable.stringsdict */,
			);
			path = Cork;
			sourceTree = "<group>";
		};
		6340656A2871AA42001A2178 /* Preview Content */ = {
			isa = PBXGroup;
			children = (
				6340656B2871AA42001A2178 /* Preview Assets.xcassets */,
			);
			path = "Preview Content";
			sourceTree = "<group>";
		};
		634065762871AB2A001A2178 /* Logic */ = {
			isa = PBXGroup;
			children = (
				63FFE5722A90CB3F00F95E54 /* Discoverability */,
				635E448F2A890FAE002C034E /* Networking */,
				6386529C2A88F0FC0001679E /* Notifications */,
				63690F7929C9FBEA008F952C /* Tagging */,
				63690F7829C9FBCE008F952C /* File System */,
				63A38B9129BA0AE60080158C /* Updating and Upgrading */,
				63006E0329ACC54900243E29 /* JSON */,
				6382C8FC299D70E300354B19 /* Sorting */,
				63D51F6F299ABA5100203F3F /* Maintenance */,
				63D2B0862997F5240084E223 /* Package Loading */,
				63A87463298FE7E4009F9533 /* Search */,
				637E006928734032005C9890 /* Installation & Removal */,
				6371EA242871EE6000300E1B /* Shell */,
				6371EA1F2871E0EC00300E1B /* Helpers */,
				637E006728733C1C005C9890 /* Search for Package by ID.swift */,
				632FD28F299591C10029FC49 /* Get Folder Size.swift */,
				632FD2982995BF490029FC49 /* Load up Tapped Taps.swift */,
				635A50EA29B7740000164FBA /* Pin an Unpin Package.swift */,
			);
			path = Logic;
			sourceTree = "<group>";
		};
		6340657B2871AC4F001A2178 /* Models */ = {
			isa = PBXGroup;
			children = (
				63FFE57A2A90D60400F95E54 /* Discoverability */,
				63E716DE29DDC025004FD2B4 /* Outdated Packages */,
				63D86EB029C0971600AD64D2 /* Searching */,
				63006E0B29ACC76F00243E29 /* Packages */,
				633289EB29A68B09004B2930 /* Package Installation */,
				63C830BA29984B10002D11BB /* Misc */,
				637E00652872F629005C9890 /* Update Progress Tracker.swift */,
				632FD29A2995C1C20029FC49 /* Brew Tap.swift */,
				63D830FB29990DD600FA802F /* Terminal Output.swift */,
				634065792871AC27001A2178 /* Brew Data Storage.swift */,
				633289EE29A68B36004B2930 /* Search Result Tracker.swift */,
			);
			path = Models;
			sourceTree = "<group>";
		};
		634065802871B0A3001A2178 /* File Browser */ = {
			isa = PBXGroup;
			children = (
				6342117629AA4FE900E2563B /* Misc */,
				634065812871B0BE001A2178 /* Get Contents of Folder.swift */,
			);
			path = "File Browser";
			sourceTree = "<group>";
		};
		6342117629AA4FE900E2563B /* Misc */ = {
			isa = PBXGroup;
			children = (
				6342117729AA500300E2563B /* Check if URL is Symlink.swift */,
			);
			path = Misc;
			sourceTree = "<group>";
		};
		6342118129AA9CE300E2563B /* Sub-Views */ = {
			isa = PBXGroup;
			children = (
				6342118229AA9CF100E2563B /* Ready View.swift */,
			);
			path = "Sub-Views";
			sourceTree = "<group>";
		};
		635BE04C2A2B3801004DCBD8 /* Components */ = {
			isa = PBXGroup;
			children = (
				635BE04F2A2B3822004DCBD8 /* Formulae Section.swift */,
				635BE04D2A2B3818004DCBD8 /* Casks Section.swift */,
				635BE0512A2B382C004DCBD8 /* Taps Section.swift */,
			);
			path = Components;
			sourceTree = "<group>";
		};
		635E448F2A890FAE002C034E /* Networking */ = {
			isa = PBXGroup;
			children = (
				63FFE5752A90CB5900F95E54 /* Download Data From URL.swift */,
				635E44902A890FD8002C034E /* Get Proxy Settings.swift */,
			);
			path = Networking;
			sourceTree = "<group>";
		};
		6360355529BDE79D00CC0760 /* Package Updating */ = {
			isa = PBXGroup;
			children = (
				6339B0FA29F921B200DC4C80 /* Incremental */,
				6339B0F929F921AA00DC4C80 /* Complete */,
				6360355929BDF67A00CC0760 /* Update Availability.swift */,
			);
			path = "Package Updating";
			sourceTree = "<group>";
		};
		6360355629BDE7A700CC0760 /* Package Installation */ = {
			isa = PBXGroup;
			children = (
				633289E829A68A8A004B2930 /* Package Installation Stage.swift */,
				633289E629A68A61004B2930 /* Package Installation Steps.swift */,
			);
			path = "Package Installation";
			sourceTree = "<group>";
		};
		63690F7829C9FBCE008F952C /* File System */ = {
			isa = PBXGroup;
			children = (
				634065802871B0A3001A2178 /* File Browser */,
			);
			path = "File System";
			sourceTree = "<group>";
		};
		63690F7929C9FBEA008F952C /* Tagging */ = {
			isa = PBXGroup;
			children = (
				63A8D2EF29CA341E00E892FB /* File Handling */,
				63690F7A29C9FBF5008F952C /* Tag Package.swift */,
				63690F7E29CA013E008F952C /* Untag Package.swift */,
				63690F7C29C9FC0F008F952C /* Save Data do Disk.swift */,
				63A8D2F629CA605200E892FB /* Apply Tags to Package Array.swift */,
			);
			path = Tagging;
			sourceTree = "<group>";
		};
		6371EA1C2871D96800300E1B /* Packages */ = {
			isa = PBXGroup;
			children = (
				63006E1429AD142000243E29 /* Package Details */,
				6371EA1D2871D98100300E1B /* Package List Item.swift */,
			);
			path = Packages;
			sourceTree = "<group>";
		};
		6371EA1F2871E0EC00300E1B /* Helpers */ = {
			isa = PBXGroup;
			children = (
				6371EA202871E0FE00300E1B /* Return Formatted Versions.swift */,
				639246E429A26BB4008149E2 /* REGEX Match.swift */,
				633A861B29A525F0006EA952 /* Toggle Sidebar.swift */,
				63FFEF4D29CB5D9400D6FFC4 /* Restart App.swift */,
			);
			path = Helpers;
			sourceTree = "<group>";
		};
		6371EA242871EE6000300E1B /* Shell */ = {
			isa = PBXGroup;
			children = (
				634065772871AB3A001A2178 /* Shell Interface.swift */,
				6371EA222871EE5A00300E1B /* Brew Interface.swift */,
			);
			path = Shell;
			sourceTree = "<group>";
		};
		637260BE29BE387C00E6E81C /* Tap Details */ = {
			isa = PBXGroup;
			children = (
				637260BF29BE388F00E6E81C /* Tap Details.swift */,
				637260CA29BE4F6400E6E81C /* Packages Included in Tap.swift */,
			);
			path = "Tap Details";
			sourceTree = "<group>";
		};
		637260C129BE401C00E6E81C /* Get Various Tap Info from JSON */ = {
			isa = PBXGroup;
			children = (
				637260C229BE40FC00E6E81C /* Get Homepage.swift */,
				637260C429BE42FB00E6E81C /* Get Official Status.swift */,
				637260C629BE466700E6E81C /* Get Formulae.swift */,
				637260C829BE4D8700E6E81C /* Get Casks.swift */,
			);
			path = "Get Various Tap Info from JSON";
			sourceTree = "<group>";
		};
		6373D9C929DC60B700D98607 /* Reinstall Corrupted Package */ = {
			isa = PBXGroup;
			children = (
				6373D9CA29DC60CB00D98607 /* Reinstall Corrupted Package.swift */,
			);
			path = "Reinstall Corrupted Package";
			sourceTree = "<group>";
		};
		6373D9CC29DC622B00D98607 /* Package Reinstallation */ = {
			isa = PBXGroup;
			children = (
				6373D9CD29DC623E00D98607 /* Package Reinstallation Stage.swift */,
			);
			path = "Package Reinstallation";
			sourceTree = "<group>";
		};
		637402D8299BF86C001AB7B1 /* Sidebar */ = {
			isa = PBXGroup;
			children = (
				635BE04C2A2B3801004DCBD8 /* Components */,
				637402D9299BF878001AB7B1 /* Sidebar View.swift */,
			);
			path = Sidebar;
			sourceTree = "<group>";
		};
		637E006928734032005C9890 /* Installation & Removal */ = {
			isa = PBXGroup;
			children = (
				637E006A28734041005C9890 /* Install Selected Packages.swift */,
				63A8746B2990477A009F9533 /* Uninstall Packages.swift */,
				63A9778429A7D5800091DF2E /* Synchnorize Installed Packages.swift */,
			);
			path = "Installation & Removal";
			sourceTree = "<group>";
		};
		637E006C28734189005C9890 /* Installation */ = {
			isa = PBXGroup;
			children = (
				6392FD112A921B9600711B92 /* Components */,
				63D83108299982D300FA802F /* Reusables */,
				639A7D822871D08200B50280 /* Install Package.swift */,
				637E006D2873419B005C9890 /* Install Progress Tracker.swift */,
			);
			path = Installation;
			sourceTree = "<group>";
		};
		6382C8FC299D70E300354B19 /* Sorting */ = {
			isa = PBXGroup;
			children = (
				6382C8FD299D70F400354B19 /* Sort Alphabetically.swift */,
				6382C8FF299D71A300354B19 /* Sort by Install Date.swift */,
				63B8D4F7299E3DAD00AA7CFA /* Sort By Size.swift */,
			);
			path = Sorting;
			sourceTree = "<group>";
		};
		6382C906299DA01A00354B19 /* Steps */ = {
			isa = PBXGroup;
			children = (
				6382C907299DA02700354B19 /* Uninstall Orphaned Packages.swift */,
				6382C909299DA11F00354B19 /* Purge Brew Cache.swift */,
				6382C90B299DA46100354B19 /* Perform Brew Health Check.swift */,
				6342117929AA52B900E2563B /* Delete Cached Downloads.swift */,
			);
			path = Steps;
			sourceTree = "<group>";
		};
		6386529C2A88F0FC0001679E /* Notifications */ = {
			isa = PBXGroup;
			children = (
				6386529D2A88F1070001679E /* Send Notification.swift */,
			);
			path = Notifications;
			sourceTree = "<group>";
		};
		6392FD112A921B9600711B92 /* Components */ = {
			isa = PBXGroup;
			children = (
				6392FD122A921BAB00711B92 /* Initial View.swift */,
				6392FD142A921D5100711B92 /* Searching View.swift */,
			);
			path = Components;
			sourceTree = "<group>";
		};
		63958CFE287735ED00E0B807 /* About */ = {
			isa = PBXGroup;
			children = (
				63958CFF287735F800E0B807 /* About View.swift */,
			);
			path = About;
			sourceTree = "<group>";
		};
		639A7D812871D07800B50280 /* Views */ = {
			isa = PBXGroup;
			children = (
				637402D8299BF86C001AB7B1 /* Sidebar */,
				63D51F6C299AAFC600203F3F /* Maintenance */,
				63D51F63299A98F800203F3F /* Settings */,
				63D830FD2999279800FA802F /* Reusables */,
				63C830BF29984B96002D11BB /* Misc */,
				6330531729966E9200F34F94 /* Start Page */,
				632FD2932995A3870029FC49 /* Taps */,
				63958CFE287735ED00E0B807 /* About */,
				63A38B9429BA0B5D0080158C /* Updating */,
				6373D9C929DC60B700D98607 /* Reinstall Corrupted Package */,
				637E006C28734189005C9890 /* Installation */,
				6371EA1C2871D96800300E1B /* Packages */,
				63D8C956287A1D0800483A52 /* Loading View.swift */,
				63A874692990127D009F9533 /* PillText.swift */,
				632FD291299596790029FC49 /* HelpButton.swift */,
			);
			path = Views;
			sourceTree = "<group>";
		};
		63A38B9129BA0AE60080158C /* Updating and Upgrading */ = {
			isa = PBXGroup;
			children = (
				637E00632872F3CE005C9890 /* Upgrade Packages.swift */,
				63A38B9229BA0AFD0080158C /* Update Packages.swift */,
			);
			path = "Updating and Upgrading";
			sourceTree = "<group>";
		};
		63A38B9429BA0B5D0080158C /* Updating */ = {
			isa = PBXGroup;
			children = (
				63E716E229DDCECD004FD2B4 /* Incremental Updating */,
				63E716E129DDCEC0004FD2B4 /* Complete Updating */,
			);
			path = Updating;
			sourceTree = "<group>";
		};
		63A87463298FE7E4009F9533 /* Search */ = {
			isa = PBXGroup;
			children = (
				63A87464298FE7FC009F9533 /* Search for Package.swift */,
			);
			path = Search;
			sourceTree = "<group>";
		};
		63A87466298FE808009F9533 /* Enums */ = {
			isa = PBXGroup;
			children = (
				63FFE5772A90CB6C00F95E54 /* Discoverability */,
				6373D9CC29DC622B00D98607 /* Package Reinstallation */,
				6360355629BDE7A700CC0760 /* Package Installation */,
				6360355529BDE79D00CC0760 /* Package Updating */,
				63A87467298FE811009F9533 /* Package Types.swift */,
				6382C8F8299D6C1D00354B19 /* Package Sorting.swift */,
				63936A4C29AE6D710069C988 /* Package Caveats.swift */,
				63FFEF4F29CB5EEE00D6FFC4 /* Fatal Alert Types.swift */,
				635E44942A891078002C034E /* Outdated Packages Notification Type.swift */,
			);
			path = Enums;
			sourceTree = "<group>";
		};
		63A8D2EF29CA341E00E892FB /* File Handling */ = {
			isa = PBXGroup;
			children = (
				63A8D2F029CA343F00E892FB /* Save Tagged IDs to Disk.swift */,
				63A8D2F229CA346400E892FB /* Load Tagged IDs from Disk.swift */,
			);
			path = "File Handling";
			sourceTree = "<group>";
		};
		63C830BA29984B10002D11BB /* Misc */ = {
			isa = PBXGroup;
			children = (
				63C830BB29984B1A002D11BB /* Used Package.swift */,
				63C830BD29984B49002D11BB /* Acknowledged Contributor.swift */,
				63EC74C82A87C9E9001187F2 /* Network Proxy.swift */,
			);
			path = Misc;
			sourceTree = "<group>";
		};
		63C830BF29984B96002D11BB /* Misc */ = {
			isa = PBXGroup;
			children = (
				63C830C029984BA4002D11BB /* Button That Opens Websites.swift */,
			);
			path = Misc;
			sourceTree = "<group>";
		};
		63CD0274288B22C8004AE2EC /* Extensions */ = {
			isa = PBXGroup;
			children = (
				63CD0275288B22D9004AE2EC /* View - New Windows.swift */,
				63B8D4F9299E442300AA7CFA /* View - Conditional Modifiers.swift */,
				63AC992F29A7814700B38D7C /* String - Contains Element in Array.swift */,
				63E41C3029C527C20084E266 /* Array - Get Second to Last Element.swift */,
			);
			path = Extensions;
			sourceTree = "<group>";
		};
		63D2B0862997F5240084E223 /* Package Loading */ = {
			isa = PBXGroup;
			children = (
				63D2B0872997F5340084E223 /* Load up Formulae.swift */,
				63D2B0892997F53C0084E223 /* Load up Casks.swift */,
				63199FDF29980AB9002F50F0 /* Load up Installed Packages.swift */,
			);
			path = "Package Loading";
			sourceTree = "<group>";
		};
		63D51F63299A98F800203F3F /* Settings */ = {
			isa = PBXGroup;
			children = (
				63D51F66299A9A4E00203F3F /* Panes */,
				63D51F64299A992900203F3F /* Settings View.swift */,
			);
			path = Settings;
			sourceTree = "<group>";
		};
		63D51F66299A9A4E00203F3F /* Panes */ = {
			isa = PBXGroup;
			children = (
				63D51F67299A9A6000203F3F /* Installation Pane.swift */,
				6382C8FA299D6E5D00354B19 /* General Pane.swift */,
				6342117F29AA9CBB00E2563B /* Maintenance Pane.swift */,
				630D08B829B67E4300802201 /* Brew Pane.swift */,
				635E44922A891050002C034E /* Notifications Pane.swift */,
				63FFE57F2A90E7F400F95E54 /* Discoverability Pane.swift */,
			);
			path = Panes;
			sourceTree = "<group>";
		};
		63D51F69299A9ABA00203F3F /* Settings */ = {
			isa = PBXGroup;
			children = (
				63D51F6A299A9AC500203F3F /* Settings Pane Template.swift */,
			);
			path = Settings;
			sourceTree = "<group>";
		};
		63D51F6C299AAFC600203F3F /* Maintenance */ = {
			isa = PBXGroup;
			children = (
				6342118129AA9CE300E2563B /* Sub-Views */,
				63D51F6D299AAFE500203F3F /* Maintenance View.swift */,
			);
			path = Maintenance;
			sourceTree = "<group>";
		};
		63D51F6F299ABA5100203F3F /* Maintenance */ = {
			isa = PBXGroup;
			children = (
				6382C906299DA01A00354B19 /* Steps */,
			);
			path = Maintenance;
			sourceTree = "<group>";
		};
		63D830FD2999279800FA802F /* Reusables */ = {
			isa = PBXGroup;
			children = (
				63D51F69299A9ABA00203F3F /* Settings */,
				63D830FE299927AA00FA802F /* Sheets */,
				632FD2962995A7E50029FC49 /* Nicer Text Editor.swift */,
				6330531A2996A16600F34F94 /* GroupBox Headline Group.swift */,
				63D83102299928B400FA802F /* Headline with Subheadline.swift */,
				63D51F70299AEE5100203F3F /* Complex with Icon.swift */,
				639246E629A382B1008149E2 /* Uninstallation Progress Wheel.swift */,
				633EB30529BE65EB006CB872 /* Custom Search Field.swift */,
				633513F02A91592800524165 /* Collapsible Section Header.swift */,
			);
			path = Reusables;
			sourceTree = "<group>";
		};
		63D830FE299927AA00FA802F /* Sheets */ = {
			isa = PBXGroup;
			children = (
				63D830FF299927B400FA802F /* Components */,
				63D831042999331D00FA802F /* Sheet with Title.swift */,
			);
			path = Sheets;
			sourceTree = "<group>";
		};
		63D830FF299927B400FA802F /* Components */ = {
			isa = PBXGroup;
			children = (
				63D83100299927C800FA802F /* Disappearable Sheet.swift */,
				63D83106299935E900FA802F /* Dismiss Sheet Button.swift */,
			);
			path = Components;
			sourceTree = "<group>";
		};
		63D83108299982D300FA802F /* Reusables */ = {
			isa = PBXGroup;
			children = (
				63D83109299982EA00FA802F /* Search Result Row.swift */,
			);
			path = Reusables;
			sourceTree = "<group>";
		};
		63D86EB029C0971600AD64D2 /* Searching */ = {
			isa = PBXGroup;
			children = (
				63D86EB129C0972A00AD64D2 /* Package Search Token.swift */,
			);
			path = Searching;
			sourceTree = "<group>";
		};
		63E716D329DDA815004FD2B4 /* Sub-Views */ = {
			isa = PBXGroup;
			children = (
				63E716D629DDB8C5004FD2B4 /* Outdated Package Loader Box.swift */,
				63E716D429DDB797004FD2B4 /* Outdated Package List Box.swift */,
				63E716D829DDB918004FD2B4 /* Package And Tap Overview Box.swift */,
				63E716DA29DDB9D0004FD2B4 /* Analytics Status Box.swift */,
				63E716DC29DDBA54004FD2B4 /* Cached Downloads Folder Info Box.swift */,
			);
			path = "Sub-Views";
			sourceTree = "<group>";
		};
		63E716DE29DDC025004FD2B4 /* Outdated Packages */ = {
			isa = PBXGroup;
			children = (
				634838A529C1D69F00D3C692 /* Outdated Package Tracker.swift */,
				63E716DF29DDC03E004FD2B4 /* Outdated Package.swift */,
			);
			path = "Outdated Packages";
			sourceTree = "<group>";
		};
		63E716E129DDCEC0004FD2B4 /* Complete Updating */ = {
			isa = PBXGroup;
			children = (
				63A38B9529BA0B6E0080158C /* Update Packages View.swift */,
			);
			path = "Complete Updating";
			sourceTree = "<group>";
		};
		63E716E229DDCECD004FD2B4 /* Incremental Updating */ = {
			isa = PBXGroup;
			children = (
				63E716E329DDCEDE004FD2B4 /* Update Some Packages View.swift */,
			);
			path = "Incremental Updating";
			sourceTree = "<group>";
		};
		63FFE5722A90CB3F00F95E54 /* Discoverability */ = {
			isa = PBXGroup;
			children = (
				63FFE5732A90CB3F00F95E54 /* Load up Top Packages.swift */,
			);
			path = Discoverability;
			sourceTree = "<group>";
		};
		63FFE5772A90CB6C00F95E54 /* Discoverability */ = {
			isa = PBXGroup;
			children = (
<<<<<<< HEAD
				63FFE5782A90CB8700F95E54 /* Top Package.swift */,
=======
				63FFE57D2A90D9E300F95E54 /* Day Spans.swift */,
				63BE889B2A910BB0003C6E59 /* Top Package Sorting.swift */,
>>>>>>> 17a81b56
			);
			path = Discoverability;
			sourceTree = "<group>";
		};
		63FFE57A2A90D60400F95E54 /* Discoverability */ = {
			isa = PBXGroup;
			children = (
<<<<<<< HEAD
=======
				63FFE5782A90CB8700F95E54 /* Top Package.swift */,
>>>>>>> 17a81b56
				63FFE57B2A90D61500F95E54 /* Top Packages Tracker.swift */,
			);
			path = Discoverability;
			sourceTree = "<group>";
		};
<<<<<<< HEAD
		C47433532A92255900BC7209 /* Resources */ = {
			isa = PBXGroup;
			children = (
				C45945192A91232900271D99 /* index.html */,
				C459451C2A91232E00271D99 /* topic1.html */,
				C459451F2A91233400271D99 /* topic2.html */,
			);
			path = Resources;
			sourceTree = "<group>";
		};
		C4C2A0E82A910B0A00E6F172 /* CorkHelp */ = {
			isa = PBXGroup;
			children = (
				C4C2A0E42A91090500E6F172 /* CorkHelp-Info.plist */,
				C47433532A92255900BC7209 /* Resources */,
			);
			path = CorkHelp;
			sourceTree = "<group>";
		};
=======
>>>>>>> 17a81b56
/* End PBXGroup section */

/* Begin PBXNativeTarget section */
		634065602871AA42001A2178 /* Cork */ = {
			isa = PBXNativeTarget;
			buildConfigurationList = 634065702871AA42001A2178 /* Build configuration list for PBXNativeTarget "Cork" */;
			buildPhases = (
				6340655D2871AA42001A2178 /* Sources */,
				6340655E2871AA42001A2178 /* Frameworks */,
				6340655F2871AA42001A2178 /* Resources */,
			);
			buildRules = (
			);
			dependencies = (
				C4C2A0E62A9109EB00E6F172 /* PBXTargetDependency */,
			);
			name = Cork;
			packageProductDependencies = (
				634065742871AB22001A2178 /* DavidFoundation */,
				63936A4A29AE09D00069C988 /* SwiftyJSON */,
			);
			productName = Cork;
			productReference = 634065612871AA42001A2178 /* Cork.app */;
			productType = "com.apple.product-type.application";
		};
		C4C2A0DF2A9108DA00E6F172 /* CorkHelp */ = {
			isa = PBXNativeTarget;
			buildConfigurationList = C4C2A0E32A9108DA00E6F172 /* Build configuration list for PBXNativeTarget "CorkHelp" */;
			buildPhases = (
				C4C2A0DC2A9108DA00E6F172 /* Sources */,
				C4C2A0DD2A9108DA00E6F172 /* Frameworks */,
				C4C2A0DE2A9108DA00E6F172 /* Resources */,
				C4C2A10D2A9110A400E6F172 /* Re-index Help Book */,
			);
			buildRules = (
			);
			dependencies = (
			);
			name = CorkHelp;
			productName = CorkHelp;
			productReference = C4C2A0E02A9108DA00E6F172 /* CorkHelp.help */;
			productType = "com.apple.product-type.bundle";
		};
/* End PBXNativeTarget section */

/* Begin PBXProject section */
		634065592871AA42001A2178 /* Project object */ = {
			isa = PBXProject;
			attributes = {
				BuildIndependentTargetsInParallel = 1;
				LastSwiftUpdateCheck = 1400;
				LastUpgradeCheck = 1500;
				TargetAttributes = {
					634065602871AA42001A2178 = {
						CreatedOnToolsVersion = 14.0;
					};
					C4C2A0DF2A9108DA00E6F172 = {
						CreatedOnToolsVersion = 14.3.1;
					};
				};
			};
			buildConfigurationList = 6340655C2871AA42001A2178 /* Build configuration list for PBXProject "Cork" */;
			compatibilityVersion = "Xcode 14.0";
			developmentRegion = en;
			hasScannedForEncodings = 0;
			knownRegions = (
				en,
				Base,
				"zh-Hans",
				"zh-Hant",
				de,
			);
			mainGroup = 634065582871AA42001A2178;
			packageReferences = (
				634065732871AB22001A2178 /* XCRemoteSwiftPackageReference "DavidFoundation" */,
				63936A4929AE09D00069C988 /* XCRemoteSwiftPackageReference "SwiftyJSON" */,
			);
			productRefGroup = 634065622871AA42001A2178 /* Products */;
			projectDirPath = "";
			projectRoot = "";
			targets = (
				634065602871AA42001A2178 /* Cork */,
				C4C2A0DF2A9108DA00E6F172 /* CorkHelp */,
			);
		};
/* End PBXProject section */

/* Begin PBXResourcesBuildPhase section */
		6340655F2871AA42001A2178 /* Resources */ = {
			isa = PBXResourcesBuildPhase;
			buildActionMask = 2147483647;
			files = (
				C4C2A0E72A910A0D00E6F172 /* CorkHelp.help in Resources */,
				6340656C2871AA42001A2178 /* Preview Assets.xcassets in Resources */,
				96B86AFD29C66E6D00844DF4 /* Localizable.stringsdict in Resources */,
				96B86AF529C6561E00844DF4 /* Localizable.strings in Resources */,
				634065692871AA42001A2178 /* Assets.xcassets in Resources */,
			);
			runOnlyForDeploymentPostprocessing = 0;
		};
		C4C2A0DE2A9108DA00E6F172 /* Resources */ = {
			isa = PBXResourcesBuildPhase;
			buildActionMask = 2147483647;
			files = (
				C45945172A91232900271D99 /* index.html in Resources */,
				C459451A2A91232E00271D99 /* topic1.html in Resources */,
				C459451D2A91233400271D99 /* topic2.html in Resources */,
			);
			runOnlyForDeploymentPostprocessing = 0;
		};
/* End PBXResourcesBuildPhase section */

/* Begin PBXShellScriptBuildPhase section */
		C4C2A10D2A9110A400E6F172 /* Re-index Help Book */ = {
			isa = PBXShellScriptBuildPhase;
			alwaysOutOfDate = 1;
			buildActionMask = 12;
			files = (
			);
			inputFileListPaths = (
			);
			inputPaths = (
			);
			name = "Re-index Help Book";
			outputFileListPaths = (
			);
			outputPaths = (
			);
			runOnlyForDeploymentPostprocessing = 0;
			shellPath = /bin/sh;
			shellScript = "set -x\n\ncd \"${BUILT_PRODUCTS_DIR}/${PRODUCT_NAME}.help/Contents/Resources\"\n\nfor LANGUAGE in *.lproj;\ndo\n  pushd \"${LANGUAGE}\"\n  hiutil -I corespotlight -Caf \"${PRODUCT_NAME}.cshelpindex\" -vv .\n  hiutil -I lsm -Caf \"${PRODUCT_NAME}.helpindex\" -vv .\n  hiutil -I corespotlight -Tvf \"${PRODUCT_NAME}.cshelpindex\"\n  popd\ndone\n";
		};
/* End PBXShellScriptBuildPhase section */

/* Begin PBXSourcesBuildPhase section */
		6340655D2871AA42001A2178 /* Sources */ = {
			isa = PBXSourcesBuildPhase;
			buildActionMask = 2147483647;
			files = (
				635E44932A891050002C034E /* Notifications Pane.swift in Sources */,
				63A8746C2990477A009F9533 /* Uninstall Packages.swift in Sources */,
				634838A629C1D69F00D3C692 /* Outdated Package Tracker.swift in Sources */,
				63D2B0882997F5340084E223 /* Load up Formulae.swift in Sources */,
				63006E0D29ACC78400243E29 /* Package Dependency.swift in Sources */,
				63690F7B29C9FBF5008F952C /* Tag Package.swift in Sources */,
				63E716DD29DDBA54004FD2B4 /* Cached Downloads Folder Info Box.swift in Sources */,
				6382C8F9299D6C1D00354B19 /* Package Sorting.swift in Sources */,
				63D831052999331D00FA802F /* Sheet with Title.swift in Sources */,
				6382C90A299DA11F00354B19 /* Purge Brew Cache.swift in Sources */,
				63006E0A29ACC6AC00243E29 /* Get Package Dependencies.swift in Sources */,
				634065782871AB3A001A2178 /* Shell Interface.swift in Sources */,
				63D83103299928B400FA802F /* Headline with Subheadline.swift in Sources */,
				632FD2952995A3920029FC49 /* Add Tap.swift in Sources */,
				635A50E929B7723C00164FBA /* Get Pin Status.swift in Sources */,
				63A8D2F729CA605200E892FB /* Apply Tags to Package Array.swift in Sources */,
				63D51F65299A992900203F3F /* Settings View.swift in Sources */,
				63FFEF5029CB5EEE00D6FFC4 /* Fatal Alert Types.swift in Sources */,
				634065822871B0BE001A2178 /* Get Contents of Folder.swift in Sources */,
				63D51F6E299AAFE500203F3F /* Maintenance View.swift in Sources */,
				63A38B9829BA0B910080158C /* Package Updating Steps.swift in Sources */,
				63E41C3129C527C20084E266 /* Array - Get Second to Last Element.swift in Sources */,
				63A87465298FE7FC009F9533 /* Search for Package.swift in Sources */,
				639246E529A26BB4008149E2 /* REGEX Match.swift in Sources */,
				63FFEF4E29CB5D9400D6FFC4 /* Restart App.swift in Sources */,
				63006E1929AD215000243E29 /* Get Caveats.swift in Sources */,
				633289ED29A68B1E004B2930 /* Installation Progress Tracker.swift in Sources */,
				63A38B9629BA0B6E0080158C /* Update Packages View.swift in Sources */,
				63E716D929DDB918004FD2B4 /* Package And Tap Overview Box.swift in Sources */,
				63A9778529A7D5800091DF2E /* Synchnorize Installed Packages.swift in Sources */,
				639A7D832871D08200B50280 /* Install Package.swift in Sources */,
				637E006828733C1C005C9890 /* Search for Package by ID.swift in Sources */,
				637260C529BE42FB00E6E81C /* Get Official Status.swift in Sources */,
				6342117A29AA52B900E2563B /* Delete Cached Downloads.swift in Sources */,
				6340657A2871AC27001A2178 /* Brew Data Storage.swift in Sources */,
				633289E729A68A61004B2930 /* Package Installation Steps.swift in Sources */,
				63D51F6B299A9AC500203F3F /* Settings Pane Template.swift in Sources */,
				63006E0829ACC60F00243E29 /* Get Package Homepage.swift in Sources */,
				63C830C129984BA4002D11BB /* Button That Opens Websites.swift in Sources */,
				63CD0276288B22D9004AE2EC /* View - New Windows.swift in Sources */,
				632FD2972995A7E50029FC49 /* Nicer Text Editor.swift in Sources */,
				63EC74C92A87C9E9001187F2 /* Network Proxy.swift in Sources */,
				632FD2992995BF490029FC49 /* Load up Tapped Taps.swift in Sources */,
				63BE889C2A910BB0003C6E59 /* Top Package Sorting.swift in Sources */,
				63D8C957287A1D0800483A52 /* Loading View.swift in Sources */,
				63FFE57E2A90D9E300F95E54 /* Day Spans.swift in Sources */,
				63E716E029DDC03E004FD2B4 /* Outdated Package.swift in Sources */,
				6340657F2871AF68001A2178 /* App Constants.swift in Sources */,
				639246E729A382B1008149E2 /* Uninstallation Progress Wheel.swift in Sources */,
				6342117829AA500300E2563B /* Check if URL is Symlink.swift in Sources */,
				63FFE5762A90CB5900F95E54 /* Download Data From URL.swift in Sources */,
				6342118029AA9CBB00E2563B /* Maintenance Pane.swift in Sources */,
				634065672871AA42001A2178 /* ContentView.swift in Sources */,
				6360355A29BDF67B00CC0760 /* Update Availability.swift in Sources */,
				637402DA299BF878001AB7B1 /* Sidebar View.swift in Sources */,
				63A8746A2990127D009F9533 /* PillText.swift in Sources */,
				6382C90C299DA46100354B19 /* Perform Brew Health Check.swift in Sources */,
				632FD292299596790029FC49 /* HelpButton.swift in Sources */,
				63D8310A299982EA00FA802F /* Search Result Row.swift in Sources */,
				63A8746E29904A7F009F9533 /* App State.swift in Sources */,
				63A87468298FE811009F9533 /* Package Types.swift in Sources */,
				63006E1129ACCCB800243E29 /* Get If Package Was Installed as Dependency.swift in Sources */,
				63199FE029980AB9002F50F0 /* Load up Installed Packages.swift in Sources */,
				63936A4D29AE6D710069C988 /* Package Caveats.swift in Sources */,
				63FFE5742A90CB3F00F95E54 /* Load up Top Packages.swift in Sources */,
				63006DFB29AB692B00243E29 /* DisclosureGroup - No Padding.swift in Sources */,
				6392FD132A921BAB00711B92 /* Initial View.swift in Sources */,
				6382C8FE299D70F400354B19 /* Sort Alphabetically.swift in Sources */,
				63A8D2F129CA343F00E892FB /* Save Tagged IDs to Disk.swift in Sources */,
				6340657D2871AC65001A2178 /* Brew Package.swift in Sources */,
				6386529E2A88F1070001679E /* Send Notification.swift in Sources */,
				637E00642872F3CE005C9890 /* Upgrade Packages.swift in Sources */,
				63006E0629ACC56800243E29 /* Get Package Description.swift in Sources */,
				63E716D529DDB797004FD2B4 /* Outdated Package List Box.swift in Sources */,
				6373D9CE29DC623E00D98607 /* Package Reinstallation Stage.swift in Sources */,
				63C830BC29984B1A002D11BB /* Used Package.swift in Sources */,
				635E44912A890FD8002C034E /* Get Proxy Settings.swift in Sources */,
				635E44952A891078002C034E /* Outdated Packages Notification Type.swift in Sources */,
				637260CB29BE4F6400E6E81C /* Packages Included in Tap.swift in Sources */,
				63690F7D29C9FC0F008F952C /* Save Data do Disk.swift in Sources */,
				6330531929966E9F00F34F94 /* Start Page.swift in Sources */,
				6382C900299D71A300354B19 /* Sort by Install Date.swift in Sources */,
				63006E0029AC073D00243E29 /* Parse JSON.swift in Sources */,
				637260C029BE388F00E6E81C /* Tap Details.swift in Sources */,
				63FFE5792A90CB8700F95E54 /* Top Package.swift in Sources */,
				63C830BE29984B49002D11BB /* Acknowledged Contributor.swift in Sources */,
				63B8D4FA299E442300AA7CFA /* View - Conditional Modifiers.swift in Sources */,
				6330531B2996A16600F34F94 /* GroupBox Headline Group.swift in Sources */,
				6382C908299DA02700354B19 /* Uninstall Orphaned Packages.swift in Sources */,
				63D86EB229C0972A00AD64D2 /* Package Search Token.swift in Sources */,
				637260C329BE40FC00E6E81C /* Get Homepage.swift in Sources */,
				633EB30629BE65EB006CB872 /* Custom Search Field.swift in Sources */,
				63E716E429DDCEDE004FD2B4 /* Update Some Packages View.swift in Sources */,
				632FD290299591C10029FC49 /* Get Folder Size.swift in Sources */,
				63E41C2F29C50A480084E266 /* Package Updating Stages.swift in Sources */,
				63006E1729AD143D00243E29 /* Dependency List.swift in Sources */,
				6371EA1E2871D98100300E1B /* Package List Item.swift in Sources */,
				635A50EB29B7740000164FBA /* Pin an Unpin Package.swift in Sources */,
				63006E0F29ACCBA400243E29 /* Get Package Tap.swift in Sources */,
				637E006B28734041005C9890 /* Install Selected Packages.swift in Sources */,
				63D830FC29990DD600FA802F /* Terminal Output.swift in Sources */,
				6371EA212871E0FE00300E1B /* Return Formatted Versions.swift in Sources */,
				63D83107299935E900FA802F /* Dismiss Sheet Button.swift in Sources */,
				633A861C29A525F0006EA952 /* Toggle Sidebar.swift in Sources */,
				63D2B08A2997F53C0084E223 /* Load up Casks.swift in Sources */,
				6371EA232871EE5A00300E1B /* Brew Interface.swift in Sources */,
				637E00662872F629005C9890 /* Update Progress Tracker.swift in Sources */,
				6373D9CB29DC60CB00D98607 /* Reinstall Corrupted Package.swift in Sources */,
				63D83101299927C800FA802F /* Disappearable Sheet.swift in Sources */,
				63A8D2F329CA346400E892FB /* Load Tagged IDs from Disk.swift in Sources */,
				63006E1329ACCE2600243E29 /* Get If Package Is Outdated.swift in Sources */,
				630D08B929B67E4300802201 /* Brew Pane.swift in Sources */,
				635BE0502A2B3822004DCBD8 /* Formulae Section.swift in Sources */,
				6342118329AA9CF100E2563B /* Ready View.swift in Sources */,
				632FD29B2995C1C20029FC49 /* Brew Tap.swift in Sources */,
				633289E929A68A8A004B2930 /* Package Installation Stage.swift in Sources */,
				63B8D4F8299E3DAD00AA7CFA /* Sort By Size.swift in Sources */,
				637E006E2873419B005C9890 /* Install Progress Tracker.swift in Sources */,
				6382C8FB299D6E5D00354B19 /* General Pane.swift in Sources */,
				63AC993029A7814700B38D7C /* String - Contains Element in Array.swift in Sources */,
				63690F7F29CA013E008F952C /* Untag Package.swift in Sources */,
				63958CFD2877341F00E0B807 /* AppDelegate.swift in Sources */,
				635BE0522A2B382C004DCBD8 /* Taps Section.swift in Sources */,
				63E716DB29DDB9D0004FD2B4 /* Analytics Status Box.swift in Sources */,
				635BE04E2A2B3818004DCBD8 /* Casks Section.swift in Sources */,
				633289F129A68CDB004B2930 /* Package in Progress of Being Installed.swift in Sources */,
				63FFE57C2A90D61500F95E54 /* Top Packages Tracker.swift in Sources */,
				637260C929BE4D8700E6E81C /* Get Casks.swift in Sources */,
				63FFE5802A90E7F400F95E54 /* Discoverability Pane.swift in Sources */,
				63D51F71299AEE5100203F3F /* Complex with Icon.swift in Sources */,
				6392FD152A921D5100711B92 /* Searching View.swift in Sources */,
				63E716D729DDB8C5004FD2B4 /* Outdated Package Loader Box.swift in Sources */,
				633513F12A91592800524165 /* Collapsible Section Header.swift in Sources */,
				63D51F68299A9A6000203F3F /* Installation Pane.swift in Sources */,
				633289EF29A68B36004B2930 /* Search Result Tracker.swift in Sources */,
				637260C729BE466700E6E81C /* Get Formulae.swift in Sources */,
				63958D00287735F800E0B807 /* About View.swift in Sources */,
				63A38B9329BA0AFD0080158C /* Update Packages.swift in Sources */,
				639A7D862871D78C00B50280 /* Package Details.swift in Sources */,
				634065652871AA42001A2178 /* CorkApp.swift in Sources */,
			);
			runOnlyForDeploymentPostprocessing = 0;
		};
		C4C2A0DC2A9108DA00E6F172 /* Sources */ = {
			isa = PBXSourcesBuildPhase;
			buildActionMask = 2147483647;
			files = (
			);
			runOnlyForDeploymentPostprocessing = 0;
		};
/* End PBXSourcesBuildPhase section */

/* Begin PBXTargetDependency section */
		C4C2A0E62A9109EB00E6F172 /* PBXTargetDependency */ = {
			isa = PBXTargetDependency;
			target = C4C2A0DF2A9108DA00E6F172 /* CorkHelp */;
			targetProxy = C4C2A0E52A9109EB00E6F172 /* PBXContainerItemProxy */;
		};
/* End PBXTargetDependency section */

/* Begin PBXVariantGroup section */
		96B86AF729C6561E00844DF4 /* Localizable.strings */ = {
			isa = PBXVariantGroup;
			children = (
				96B86AF629C6561E00844DF4 /* en */,
				C4F430F329C93B500070489B /* zh-Hans */,
				B0376A5729D26097009C7E6B /* zh-Hant */,
				512963C42A35A288009FE512 /* de */,
			);
			name = Localizable.strings;
			sourceTree = "<group>";
		};
		96B86AFF29C66E6D00844DF4 /* Localizable.stringsdict */ = {
			isa = PBXVariantGroup;
			children = (
				96B86AFE29C66E6D00844DF4 /* en */,
				C4F430F429C93B500070489B /* zh-Hans */,
				B0376A5829D26097009C7E6B /* zh-Hant */,
				512963C52A35A288009FE512 /* de */,
			);
			name = Localizable.stringsdict;
			sourceTree = "<group>";
		};
		C45945192A91232900271D99 /* index.html */ = {
			isa = PBXVariantGroup;
			children = (
				C45945182A91232900271D99 /* en */,
			);
			name = index.html;
			sourceTree = "<group>";
		};
		C459451C2A91232E00271D99 /* topic1.html */ = {
			isa = PBXVariantGroup;
			children = (
				C459451B2A91232E00271D99 /* en */,
			);
			name = topic1.html;
			sourceTree = "<group>";
		};
		C459451F2A91233400271D99 /* topic2.html */ = {
			isa = PBXVariantGroup;
			children = (
				C459451E2A91233400271D99 /* en */,
			);
			name = topic2.html;
			sourceTree = "<group>";
		};
/* End PBXVariantGroup section */

/* Begin XCBuildConfiguration section */
		6340656E2871AA42001A2178 /* Debug */ = {
			isa = XCBuildConfiguration;
			buildSettings = {
				ALWAYS_SEARCH_USER_PATHS = NO;
				ASSETCATALOG_COMPILER_GENERATE_SWIFT_ASSET_SYMBOL_EXTENSIONS = YES;
				CLANG_ANALYZER_LOCALIZABILITY_NONLOCALIZED = YES;
				CLANG_ANALYZER_NONNULL = YES;
				CLANG_ANALYZER_NUMBER_OBJECT_CONVERSION = YES_AGGRESSIVE;
				CLANG_CXX_LANGUAGE_STANDARD = "gnu++17";
				CLANG_ENABLE_MODULES = YES;
				CLANG_ENABLE_OBJC_ARC = YES;
				CLANG_ENABLE_OBJC_WEAK = YES;
				CLANG_WARN_BLOCK_CAPTURE_AUTORELEASING = YES;
				CLANG_WARN_BOOL_CONVERSION = YES;
				CLANG_WARN_COMMA = YES;
				CLANG_WARN_CONSTANT_CONVERSION = YES;
				CLANG_WARN_DEPRECATED_OBJC_IMPLEMENTATIONS = YES;
				CLANG_WARN_DIRECT_OBJC_ISA_USAGE = YES_ERROR;
				CLANG_WARN_DOCUMENTATION_COMMENTS = YES;
				CLANG_WARN_EMPTY_BODY = YES;
				CLANG_WARN_ENUM_CONVERSION = YES;
				CLANG_WARN_INFINITE_RECURSION = YES;
				CLANG_WARN_INT_CONVERSION = YES;
				CLANG_WARN_NON_LITERAL_NULL_CONVERSION = YES;
				CLANG_WARN_OBJC_IMPLICIT_RETAIN_SELF = YES;
				CLANG_WARN_OBJC_LITERAL_CONVERSION = YES;
				CLANG_WARN_OBJC_ROOT_CLASS = YES_ERROR;
				CLANG_WARN_QUOTED_INCLUDE_IN_FRAMEWORK_HEADER = YES;
				CLANG_WARN_RANGE_LOOP_ANALYSIS = YES;
				CLANG_WARN_STRICT_PROTOTYPES = YES;
				CLANG_WARN_SUSPICIOUS_MOVE = YES;
				CLANG_WARN_UNGUARDED_AVAILABILITY = YES_AGGRESSIVE;
				CLANG_WARN_UNREACHABLE_CODE = YES;
				CLANG_WARN__DUPLICATE_METHOD_MATCH = YES;
				COPY_PHASE_STRIP = NO;
				DEAD_CODE_STRIPPING = YES;
				DEBUG_INFORMATION_FORMAT = dwarf;
				ENABLE_STRICT_OBJC_MSGSEND = YES;
				ENABLE_TESTABILITY = YES;
				ENABLE_USER_SCRIPT_SANDBOXING = YES;
				GCC_C_LANGUAGE_STANDARD = gnu11;
				GCC_DYNAMIC_NO_PIC = NO;
				GCC_NO_COMMON_BLOCKS = YES;
				GCC_OPTIMIZATION_LEVEL = 0;
				GCC_PREPROCESSOR_DEFINITIONS = (
					"DEBUG=1",
					"$(inherited)",
				);
				GCC_WARN_64_TO_32_BIT_CONVERSION = YES;
				GCC_WARN_ABOUT_RETURN_TYPE = YES_ERROR;
				GCC_WARN_UNDECLARED_SELECTOR = YES;
				GCC_WARN_UNINITIALIZED_AUTOS = YES_AGGRESSIVE;
				GCC_WARN_UNUSED_FUNCTION = YES;
				GCC_WARN_UNUSED_VARIABLE = YES;
				MACOSX_DEPLOYMENT_TARGET = 13.0;
				MTL_ENABLE_DEBUG_INFO = INCLUDE_SOURCE;
				MTL_FAST_MATH = YES;
				ONLY_ACTIVE_ARCH = YES;
				SDKROOT = macosx;
				SWIFT_ACTIVE_COMPILATION_CONDITIONS = DEBUG;
				SWIFT_OPTIMIZATION_LEVEL = "-Onone";
			};
			name = Debug;
		};
		6340656F2871AA42001A2178 /* Release */ = {
			isa = XCBuildConfiguration;
			buildSettings = {
				ALWAYS_SEARCH_USER_PATHS = NO;
				ASSETCATALOG_COMPILER_GENERATE_SWIFT_ASSET_SYMBOL_EXTENSIONS = YES;
				CLANG_ANALYZER_LOCALIZABILITY_NONLOCALIZED = YES;
				CLANG_ANALYZER_NONNULL = YES;
				CLANG_ANALYZER_NUMBER_OBJECT_CONVERSION = YES_AGGRESSIVE;
				CLANG_CXX_LANGUAGE_STANDARD = "gnu++17";
				CLANG_ENABLE_MODULES = YES;
				CLANG_ENABLE_OBJC_ARC = YES;
				CLANG_ENABLE_OBJC_WEAK = YES;
				CLANG_WARN_BLOCK_CAPTURE_AUTORELEASING = YES;
				CLANG_WARN_BOOL_CONVERSION = YES;
				CLANG_WARN_COMMA = YES;
				CLANG_WARN_CONSTANT_CONVERSION = YES;
				CLANG_WARN_DEPRECATED_OBJC_IMPLEMENTATIONS = YES;
				CLANG_WARN_DIRECT_OBJC_ISA_USAGE = YES_ERROR;
				CLANG_WARN_DOCUMENTATION_COMMENTS = YES;
				CLANG_WARN_EMPTY_BODY = YES;
				CLANG_WARN_ENUM_CONVERSION = YES;
				CLANG_WARN_INFINITE_RECURSION = YES;
				CLANG_WARN_INT_CONVERSION = YES;
				CLANG_WARN_NON_LITERAL_NULL_CONVERSION = YES;
				CLANG_WARN_OBJC_IMPLICIT_RETAIN_SELF = YES;
				CLANG_WARN_OBJC_LITERAL_CONVERSION = YES;
				CLANG_WARN_OBJC_ROOT_CLASS = YES_ERROR;
				CLANG_WARN_QUOTED_INCLUDE_IN_FRAMEWORK_HEADER = YES;
				CLANG_WARN_RANGE_LOOP_ANALYSIS = YES;
				CLANG_WARN_STRICT_PROTOTYPES = YES;
				CLANG_WARN_SUSPICIOUS_MOVE = YES;
				CLANG_WARN_UNGUARDED_AVAILABILITY = YES_AGGRESSIVE;
				CLANG_WARN_UNREACHABLE_CODE = YES;
				CLANG_WARN__DUPLICATE_METHOD_MATCH = YES;
				COPY_PHASE_STRIP = NO;
				DEAD_CODE_STRIPPING = YES;
				DEBUG_INFORMATION_FORMAT = "dwarf-with-dsym";
				ENABLE_NS_ASSERTIONS = NO;
				ENABLE_STRICT_OBJC_MSGSEND = YES;
				ENABLE_USER_SCRIPT_SANDBOXING = YES;
				GCC_C_LANGUAGE_STANDARD = gnu11;
				GCC_NO_COMMON_BLOCKS = YES;
				GCC_WARN_64_TO_32_BIT_CONVERSION = YES;
				GCC_WARN_ABOUT_RETURN_TYPE = YES_ERROR;
				GCC_WARN_UNDECLARED_SELECTOR = YES;
				GCC_WARN_UNINITIALIZED_AUTOS = YES_AGGRESSIVE;
				GCC_WARN_UNUSED_FUNCTION = YES;
				GCC_WARN_UNUSED_VARIABLE = YES;
				MACOSX_DEPLOYMENT_TARGET = 13.0;
				MTL_ENABLE_DEBUG_INFO = NO;
				MTL_FAST_MATH = YES;
				SDKROOT = macosx;
				SWIFT_COMPILATION_MODE = wholemodule;
				SWIFT_OPTIMIZATION_LEVEL = "-O";
			};
			name = Release;
		};
		634065712871AA42001A2178 /* Debug */ = {
			isa = XCBuildConfiguration;
			buildSettings = {
				ASSETCATALOG_COMPILER_APPICON_NAME = AppIcon;
				ASSETCATALOG_COMPILER_GLOBAL_ACCENT_COLOR_NAME = AccentColor;
				CODE_SIGN_ENTITLEMENTS = Cork/Cork.entitlements;
				CODE_SIGN_IDENTITY = "-";
				"CODE_SIGN_IDENTITY[sdk=macosx*]" = "Apple Development";
				CODE_SIGN_STYLE = Automatic;
				COMBINE_HIDPI_IMAGES = YES;
				CURRENT_PROJECT_VERSION = 42;
				DEAD_CODE_STRIPPING = YES;
				DEVELOPMENT_ASSET_PATHS = "\"Cork/Preview Content\"";
				DEVELOPMENT_TEAM = KTWQ54V8UQ;
				ENABLE_HARDENED_RUNTIME = YES;
				ENABLE_PREVIEWS = YES;
				GENERATE_INFOPLIST_FILE = YES;
				INFOPLIST_FILE = Cork/Info.plist;
				INFOPLIST_KEY_LSApplicationCategoryType = "public.app-category.utilities";
				INFOPLIST_KEY_NSHumanReadableCopyright = "";
				LD_RUNPATH_SEARCH_PATHS = (
					"$(inherited)",
					"@executable_path/../Frameworks",
				);
				MARKETING_VERSION = 1.1;
				PRODUCT_BUNDLE_IDENTIFIER = com.davidbures.Cork;
				PRODUCT_NAME = "$(TARGET_NAME)";
				SWIFT_EMIT_LOC_STRINGS = YES;
				SWIFT_VERSION = 5.0;
			};
			name = Debug;
		};
		634065722871AA42001A2178 /* Release */ = {
			isa = XCBuildConfiguration;
			buildSettings = {
				ASSETCATALOG_COMPILER_APPICON_NAME = AppIcon;
				ASSETCATALOG_COMPILER_GLOBAL_ACCENT_COLOR_NAME = AccentColor;
				CODE_SIGN_ENTITLEMENTS = Cork/Cork.entitlements;
				CODE_SIGN_IDENTITY = "-";
				"CODE_SIGN_IDENTITY[sdk=macosx*]" = "Apple Development";
				CODE_SIGN_STYLE = Automatic;
				COMBINE_HIDPI_IMAGES = YES;
				CURRENT_PROJECT_VERSION = 42;
				DEAD_CODE_STRIPPING = YES;
				DEVELOPMENT_ASSET_PATHS = "\"Cork/Preview Content\"";
				DEVELOPMENT_TEAM = KTWQ54V8UQ;
				ENABLE_HARDENED_RUNTIME = YES;
				ENABLE_PREVIEWS = YES;
				GENERATE_INFOPLIST_FILE = YES;
				INFOPLIST_FILE = Cork/Info.plist;
				INFOPLIST_KEY_LSApplicationCategoryType = "public.app-category.utilities";
				INFOPLIST_KEY_NSHumanReadableCopyright = "";
				LD_RUNPATH_SEARCH_PATHS = (
					"$(inherited)",
					"@executable_path/../Frameworks",
				);
				MARKETING_VERSION = 1.1;
				PRODUCT_BUNDLE_IDENTIFIER = com.davidbures.Cork;
				PRODUCT_NAME = "$(TARGET_NAME)";
				SWIFT_EMIT_LOC_STRINGS = YES;
				SWIFT_VERSION = 5.0;
			};
			name = Release;
		};
		C4C2A0E12A9108DA00E6F172 /* Debug */ = {
			isa = XCBuildConfiguration;
			buildSettings = {
				CLANG_CXX_LANGUAGE_STANDARD = "gnu++20";
				CODE_SIGN_IDENTITY = "Apple Development";
				"CODE_SIGN_IDENTITY[sdk=macosx*]" = "-";
				CODE_SIGN_STYLE = Automatic;
				COMBINE_HIDPI_IMAGES = YES;
				CURRENT_PROJECT_VERSION = 1;
				DEVELOPMENT_TEAM = "";
				ENABLE_USER_SCRIPT_SANDBOXING = NO;
				GENERATE_INFOPLIST_FILE = YES;
				INFOPLIST_FILE = "CorkHelp/CorkHelp-Info.plist";
				INFOPLIST_KEY_NSHumanReadableCopyright = "";
				INSTALL_PATH = "$(LOCAL_LIBRARY_DIR)/Bundles";
				MACOSX_DEPLOYMENT_TARGET = 13.0;
				MARKETING_VERSION = 0.1;
				PRODUCT_BUNDLE_IDENTIFIER = com.davidbures.corkhelp;
				PRODUCT_NAME = "$(TARGET_NAME)";
				PROVISIONING_PROFILE_SPECIFIER = "";
				SKIP_INSTALL = YES;
				SWIFT_EMIT_LOC_STRINGS = YES;
				WRAPPER_EXTENSION = help;
			};
			name = Debug;
		};
		C4C2A0E22A9108DA00E6F172 /* Release */ = {
			isa = XCBuildConfiguration;
			buildSettings = {
				CLANG_CXX_LANGUAGE_STANDARD = "gnu++20";
				CODE_SIGN_IDENTITY = "Apple Development";
				"CODE_SIGN_IDENTITY[sdk=macosx*]" = "-";
				CODE_SIGN_STYLE = Automatic;
				COMBINE_HIDPI_IMAGES = YES;
				CURRENT_PROJECT_VERSION = 1;
				DEVELOPMENT_TEAM = "";
				ENABLE_USER_SCRIPT_SANDBOXING = NO;
				GENERATE_INFOPLIST_FILE = YES;
				INFOPLIST_FILE = "CorkHelp/CorkHelp-Info.plist";
				INFOPLIST_KEY_NSHumanReadableCopyright = "";
				INSTALL_PATH = "$(LOCAL_LIBRARY_DIR)/Bundles";
				MACOSX_DEPLOYMENT_TARGET = 13.0;
				MARKETING_VERSION = 0.1;
				PRODUCT_BUNDLE_IDENTIFIER = com.davidbures.corkhelp;
				PRODUCT_NAME = "$(TARGET_NAME)";
				PROVISIONING_PROFILE_SPECIFIER = "";
				SKIP_INSTALL = YES;
				SWIFT_EMIT_LOC_STRINGS = YES;
				WRAPPER_EXTENSION = help;
			};
			name = Release;
		};
/* End XCBuildConfiguration section */

/* Begin XCConfigurationList section */
		6340655C2871AA42001A2178 /* Build configuration list for PBXProject "Cork" */ = {
			isa = XCConfigurationList;
			buildConfigurations = (
				6340656E2871AA42001A2178 /* Debug */,
				6340656F2871AA42001A2178 /* Release */,
			);
			defaultConfigurationIsVisible = 0;
			defaultConfigurationName = Release;
		};
		634065702871AA42001A2178 /* Build configuration list for PBXNativeTarget "Cork" */ = {
			isa = XCConfigurationList;
			buildConfigurations = (
				634065712871AA42001A2178 /* Debug */,
				634065722871AA42001A2178 /* Release */,
			);
			defaultConfigurationIsVisible = 0;
			defaultConfigurationName = Release;
		};
		C4C2A0E32A9108DA00E6F172 /* Build configuration list for PBXNativeTarget "CorkHelp" */ = {
			isa = XCConfigurationList;
			buildConfigurations = (
				C4C2A0E12A9108DA00E6F172 /* Debug */,
				C4C2A0E22A9108DA00E6F172 /* Release */,
			);
			defaultConfigurationIsVisible = 0;
			defaultConfigurationName = Release;
		};
/* End XCConfigurationList section */

/* Begin XCRemoteSwiftPackageReference section */
		634065732871AB22001A2178 /* XCRemoteSwiftPackageReference "DavidFoundation" */ = {
			isa = XCRemoteSwiftPackageReference;
			repositoryURL = "https://github.com/buresdv/DavidFoundation";
			requirement = {
				branch = main;
				kind = branch;
			};
		};
		63936A4929AE09D00069C988 /* XCRemoteSwiftPackageReference "SwiftyJSON" */ = {
			isa = XCRemoteSwiftPackageReference;
			repositoryURL = "https://github.com/SwiftyJSON/SwiftyJSON";
			requirement = {
				kind = upToNextMajorVersion;
				minimumVersion = 5.0.0;
			};
		};
/* End XCRemoteSwiftPackageReference section */

/* Begin XCSwiftPackageProductDependency section */
		634065742871AB22001A2178 /* DavidFoundation */ = {
			isa = XCSwiftPackageProductDependency;
			package = 634065732871AB22001A2178 /* XCRemoteSwiftPackageReference "DavidFoundation" */;
			productName = DavidFoundation;
		};
		63936A4A29AE09D00069C988 /* SwiftyJSON */ = {
			isa = XCSwiftPackageProductDependency;
			package = 63936A4929AE09D00069C988 /* XCRemoteSwiftPackageReference "SwiftyJSON" */;
			productName = SwiftyJSON;
		};
/* End XCSwiftPackageProductDependency section */
	};
	rootObject = 634065592871AA42001A2178 /* Project object */;
}<|MERGE_RESOLUTION|>--- conflicted
+++ resolved
@@ -147,11 +147,8 @@
 		63FFE5762A90CB5900F95E54 /* Download Data From URL.swift in Sources */ = {isa = PBXBuildFile; fileRef = 63FFE5752A90CB5900F95E54 /* Download Data From URL.swift */; };
 		63FFE5792A90CB8700F95E54 /* Top Package.swift in Sources */ = {isa = PBXBuildFile; fileRef = 63FFE5782A90CB8700F95E54 /* Top Package.swift */; };
 		63FFE57C2A90D61500F95E54 /* Top Packages Tracker.swift in Sources */ = {isa = PBXBuildFile; fileRef = 63FFE57B2A90D61500F95E54 /* Top Packages Tracker.swift */; };
-<<<<<<< HEAD
-=======
 		63FFE57E2A90D9E300F95E54 /* Day Spans.swift in Sources */ = {isa = PBXBuildFile; fileRef = 63FFE57D2A90D9E300F95E54 /* Day Spans.swift */; };
 		63FFE5802A90E7F400F95E54 /* Discoverability Pane.swift in Sources */ = {isa = PBXBuildFile; fileRef = 63FFE57F2A90E7F400F95E54 /* Discoverability Pane.swift */; };
->>>>>>> 17a81b56
 		63FFEF4E29CB5D9400D6FFC4 /* Restart App.swift in Sources */ = {isa = PBXBuildFile; fileRef = 63FFEF4D29CB5D9400D6FFC4 /* Restart App.swift */; };
 		63FFEF5029CB5EEE00D6FFC4 /* Fatal Alert Types.swift in Sources */ = {isa = PBXBuildFile; fileRef = 63FFEF4F29CB5EEE00D6FFC4 /* Fatal Alert Types.swift */; };
 		96B86AF529C6561E00844DF4 /* Localizable.strings in Resources */ = {isa = PBXBuildFile; fileRef = 96B86AF729C6561E00844DF4 /* Localizable.strings */; };
@@ -315,11 +312,8 @@
 		63FFE5752A90CB5900F95E54 /* Download Data From URL.swift */ = {isa = PBXFileReference; fileEncoding = 4; lastKnownFileType = sourcecode.swift; path = "Download Data From URL.swift"; sourceTree = "<group>"; };
 		63FFE5782A90CB8700F95E54 /* Top Package.swift */ = {isa = PBXFileReference; lastKnownFileType = sourcecode.swift; path = "Top Package.swift"; sourceTree = "<group>"; };
 		63FFE57B2A90D61500F95E54 /* Top Packages Tracker.swift */ = {isa = PBXFileReference; lastKnownFileType = sourcecode.swift; path = "Top Packages Tracker.swift"; sourceTree = "<group>"; };
-<<<<<<< HEAD
-=======
 		63FFE57D2A90D9E300F95E54 /* Day Spans.swift */ = {isa = PBXFileReference; lastKnownFileType = sourcecode.swift; path = "Day Spans.swift"; sourceTree = "<group>"; };
 		63FFE57F2A90E7F400F95E54 /* Discoverability Pane.swift */ = {isa = PBXFileReference; lastKnownFileType = sourcecode.swift; path = "Discoverability Pane.swift"; sourceTree = "<group>"; };
->>>>>>> 17a81b56
 		63FFEF4D29CB5D9400D6FFC4 /* Restart App.swift */ = {isa = PBXFileReference; lastKnownFileType = sourcecode.swift; path = "Restart App.swift"; sourceTree = "<group>"; };
 		63FFEF4F29CB5EEE00D6FFC4 /* Fatal Alert Types.swift */ = {isa = PBXFileReference; lastKnownFileType = sourcecode.swift; path = "Fatal Alert Types.swift"; sourceTree = "<group>"; };
 		96B86AF629C6561E00844DF4 /* en */ = {isa = PBXFileReference; lastKnownFileType = text.plist.strings; name = en; path = en.lproj/Localizable.strings; sourceTree = "<group>"; };
@@ -1032,12 +1026,9 @@
 		63FFE5772A90CB6C00F95E54 /* Discoverability */ = {
 			isa = PBXGroup;
 			children = (
-<<<<<<< HEAD
 				63FFE5782A90CB8700F95E54 /* Top Package.swift */,
-=======
 				63FFE57D2A90D9E300F95E54 /* Day Spans.swift */,
 				63BE889B2A910BB0003C6E59 /* Top Package Sorting.swift */,
->>>>>>> 17a81b56
 			);
 			path = Discoverability;
 			sourceTree = "<group>";
@@ -1045,16 +1036,12 @@
 		63FFE57A2A90D60400F95E54 /* Discoverability */ = {
 			isa = PBXGroup;
 			children = (
-<<<<<<< HEAD
-=======
 				63FFE5782A90CB8700F95E54 /* Top Package.swift */,
->>>>>>> 17a81b56
 				63FFE57B2A90D61500F95E54 /* Top Packages Tracker.swift */,
 			);
 			path = Discoverability;
 			sourceTree = "<group>";
 		};
-<<<<<<< HEAD
 		C47433532A92255900BC7209 /* Resources */ = {
 			isa = PBXGroup;
 			children = (
@@ -1074,8 +1061,6 @@
 			path = CorkHelp;
 			sourceTree = "<group>";
 		};
-=======
->>>>>>> 17a81b56
 /* End PBXGroup section */
 
 /* Begin PBXNativeTarget section */
