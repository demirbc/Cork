--- conflicted
+++ resolved
@@ -2554,11 +2554,7 @@
 				"CODE_SIGN_IDENTITY[sdk=macosx*]" = "Apple Development";
 				CODE_SIGN_STYLE = Automatic;
 				COMBINE_HIDPI_IMAGES = YES;
-<<<<<<< HEAD
 				CURRENT_PROJECT_VERSION = 67;
-=======
-				CURRENT_PROJECT_VERSION = 66;
->>>>>>> 5898f3dd
 				DEAD_CODE_STRIPPING = YES;
 				DEVELOPMENT_ASSET_PATHS = "\"Cork/Preview Content\"";
 				DEVELOPMENT_TEAM = ZSVA6DVZHM;
@@ -2743,11 +2739,7 @@
 				"CODE_SIGN_IDENTITY[sdk=macosx*]" = "Apple Development";
 				CODE_SIGN_STYLE = Automatic;
 				COMBINE_HIDPI_IMAGES = YES;
-<<<<<<< HEAD
 				CURRENT_PROJECT_VERSION = 67;
-=======
-				CURRENT_PROJECT_VERSION = 66;
->>>>>>> 5898f3dd
 				DEAD_CODE_STRIPPING = YES;
 				DEVELOPMENT_ASSET_PATHS = "\"Cork/Preview Content\"";
 				DEVELOPMENT_TEAM = ZSVA6DVZHM;
@@ -2780,11 +2772,7 @@
 				"CODE_SIGN_IDENTITY[sdk=macosx*]" = "Apple Development";
 				CODE_SIGN_STYLE = Automatic;
 				COMBINE_HIDPI_IMAGES = YES;
-<<<<<<< HEAD
 				CURRENT_PROJECT_VERSION = 67;
-=======
-				CURRENT_PROJECT_VERSION = 66;
->>>>>>> 5898f3dd
 				DEAD_CODE_STRIPPING = YES;
 				DEVELOPMENT_ASSET_PATHS = "\"Cork/Preview Content\"";
 				DEVELOPMENT_TEAM = ZSVA6DVZHM;
