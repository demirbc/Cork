// swift-tools-version: 5.9
import PackageDescription

#if TUIST
import ProjectDescription

let packageSettings: PackageSettings = .init(
    // Customize the product types for specific package product
    // Default is .staticFramework
    // productTypes: ["Alamofire": .framework,]
    productTypes: [
        "LaunchAtLogin": .staticFramework,
        "DavidFoundation": .staticFramework
    ]
)
#endif

let package = Package(
    name: "Cork",
    dependencies: [
        // Add your own dependencies here:
        // .package(url: "https://github.com/Alamofire/Alamofire", from: "5.0.0"),
        // You can read more about dependencies here: https://docs.tuist.io/documentation/tuist/dependencies
        .package(url: "https://github.com/sindresorhus/LaunchAtLogin-Modern", .upToNextMajor(from: "1.0.0")),
<<<<<<< HEAD
        .package(url: "https://github.com/buresdv/DavidFoundation", exact: "1.0.0")
=======
        .package(url: "https://github.com/buresdv/DavidFoundation", .upToNextMajor(from: "2.0.1"))
>>>>>>> 105046f9
    ]
)<|MERGE_RESOLUTION|>--- conflicted
+++ resolved
@@ -22,10 +22,6 @@
         // .package(url: "https://github.com/Alamofire/Alamofire", from: "5.0.0"),
         // You can read more about dependencies here: https://docs.tuist.io/documentation/tuist/dependencies
         .package(url: "https://github.com/sindresorhus/LaunchAtLogin-Modern", .upToNextMajor(from: "1.0.0")),
-<<<<<<< HEAD
-        .package(url: "https://github.com/buresdv/DavidFoundation", exact: "1.0.0")
-=======
         .package(url: "https://github.com/buresdv/DavidFoundation", .upToNextMajor(from: "2.0.1"))
->>>>>>> 105046f9
     ]
 )