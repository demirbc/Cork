//
//  Brew Package Details.swift
//  Cork
//
//  Created by David Bureš on 18.07.2024.
//

import Foundation

enum PinningUnpinningError: LocalizedError
{
    case failedWhileChangingPinnedStatus

    var errorDescription: String?
    {
        switch self
        {
        case .failedWhileChangingPinnedStatus:
            return String(localized: "error.package-details.couldnt-pin-unpin")
        }
    }
}

@MainActor
class BrewPackageDetails: ObservableObject
{
    // MARK: - Immutable properties

    /// Name of the package
    let name: String

    let description: String?

    let homepage: URL
    let tap: BrewTap
    let installedAsDependency: Bool
    let dependencies: [BrewPackageDependency]?
    let outdated: Bool
    let caveats: String?
<<<<<<< HEAD

    let isCompatible: Bool

=======
    
    let isCompatible: Bool?
    
>>>>>>> 1f8525b2
    // MARK: - Mutable properties

    @Published var dependents: [String]?
    @Published var pinned: Bool

    // MARK: - Init
<<<<<<< HEAD

    init(name: String, description: String?, homepage: URL, tap: BrewTap, installedAsDependency: Bool, dependents: [String]? = nil, dependencies: [BrewPackageDependency]? = nil, outdated: Bool, caveats: String? = nil, pinned: Bool, isCompatible: Bool)
=======
    init(name: String, description: String?, homepage: URL, tap: BrewTap, installedAsDependency: Bool, dependents: [String]? = nil, dependencies: [BrewPackageDependency]? = nil, outdated: Bool, caveats: String? = nil, pinned: Bool, isCompatible: Bool?)
>>>>>>> 1f8525b2
    {
        self.name = name
        self.description = description
        self.homepage = homepage
        self.tap = tap
        self.installedAsDependency = installedAsDependency
        self.dependents = dependents
        self.dependencies = dependencies
        self.outdated = outdated
        self.caveats = caveats
        self.pinned = pinned
        self.isCompatible = isCompatible
    }

    // MARK: - Functions

    func loadDependents() async
    {
        AppConstants.logger.debug("Will load dependents for \(self.name)")
        let packageDependentsRaw: String = await shell(AppConstants.brewExecutablePath, ["uses", "--installed", name]).standardOutput

        let finalDependents: [String] = packageDependentsRaw.components(separatedBy: "\n").dropLast()

        AppConstants.logger.debug("Dependents loaded: \(finalDependents)")

        dependents = finalDependents
    }

    func changePinnedStatus() async throws
    {
        if pinned
        {
            let pinResult: TerminalOutput = await shell(AppConstants.brewExecutablePath, ["unpin", name])

            if !pinResult.standardError.isEmpty
            {
                AppConstants.logger.error("Error pinning: \(pinResult.standardError, privacy: .public)")
                throw PinningUnpinningError.failedWhileChangingPinnedStatus
            }
        }
        else
        {
            let unpinResult: TerminalOutput = await shell(AppConstants.brewExecutablePath, ["pin", name])
            if !unpinResult.standardError.isEmpty
            {
                AppConstants.logger.error("Error unpinning: \(unpinResult.standardError, privacy: .public)")
                throw PinningUnpinningError.failedWhileChangingPinnedStatus
            }
        }

        pinned.toggle()
    }
}<|MERGE_RESOLUTION|>--- conflicted
+++ resolved
@@ -37,27 +37,16 @@
     let dependencies: [BrewPackageDependency]?
     let outdated: Bool
     let caveats: String?
-<<<<<<< HEAD
-
-    let isCompatible: Bool
-
-=======
     
     let isCompatible: Bool?
     
->>>>>>> 1f8525b2
     // MARK: - Mutable properties
 
     @Published var dependents: [String]?
     @Published var pinned: Bool
 
     // MARK: - Init
-<<<<<<< HEAD
-
-    init(name: String, description: String?, homepage: URL, tap: BrewTap, installedAsDependency: Bool, dependents: [String]? = nil, dependencies: [BrewPackageDependency]? = nil, outdated: Bool, caveats: String? = nil, pinned: Bool, isCompatible: Bool)
-=======
     init(name: String, description: String?, homepage: URL, tap: BrewTap, installedAsDependency: Bool, dependents: [String]? = nil, dependencies: [BrewPackageDependency]? = nil, outdated: Bool, caveats: String? = nil, pinned: Bool, isCompatible: Bool?)
->>>>>>> 1f8525b2
     {
         self.name = name
         self.description = description
