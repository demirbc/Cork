//
//  ContentView.swift
//  Cork
//
//  Created by David Bureš on 03.07.2022.
//

import SwiftUI

struct ContentView: View
{
    @AppStorage("sortPackagesBy") var sortPackagesBy: PackageSortingOptions = .none
    @AppStorage("allowBrewAnalytics") var allowBrewAnalytics: Bool = true

    @AppStorage("areNotificationsEnabled") var areNotificationsEnabled: Bool = false
    @AppStorage("outdatedPackageNotificationType") var outdatedPackageNotificationType: OutdatedPackageNotificationType = .badge

    @AppStorage("enableDiscoverability") var enableDiscoverability: Bool = false
    @AppStorage("discoverabilityDaySpan") var discoverabilityDaySpan: DiscoverabilityDaySpans = .month
    @AppStorage("sortTopPackagesBy") var sortTopPackagesBy: TopPackageSorting = .mostDownloads

    @EnvironmentObject var appState: AppState

    @EnvironmentObject var brewData: BrewDataStorage
    @EnvironmentObject var availableTaps: AvailableTaps

    @EnvironmentObject var topPackagesTracker: TopPackagesTracker
<<<<<<< HEAD
    
=======

>>>>>>> 17a81b56
    @EnvironmentObject var selectedPackageInfo: SelectedPackageInfo

    @EnvironmentObject var updateProgressTracker: UpdateProgressTracker

    @State private var multiSelection = Set<UUID>()

    var body: some View
    {
        VStack
        {
            NavigationView
            {
                SidebarView()

                StartPage()
                    .frame(minWidth: 600, minHeight: 500)
            }
            .navigationTitle("app-name")
            .navigationSubtitle(String.localizedPluralString("navigation.installed-packages.count", brewData.installedFormulae.count + brewData.installedCasks.count))
            .toolbar
            {
                ToolbarItemGroup(placement: .primaryAction)
                {
                    Button
                    {
                        appState.isShowingUpdateSheet = true
                    } label: {
                        Label
                        {
                            Text("navigation.upgrade-packages")
                        } icon: {
                            Image(systemName: "arrow.clockwise")
                        }
                    }
                    .help("navigation.upgrade-packages.help")

                    Spacer()

                    Button
                    {
                        appState.isShowingAddTapSheet.toggle()
                    } label: {
                        Label
                        {
                            Text("navigation.add-tap")
                        } icon: {
                            Image(systemName: "spigot")
                        }
                    }
                    .help("navigation.add-tap.help")

                    Button
                    {
                        appState.isShowingInstallationSheet.toggle()
                    } label: {
                        Label
                        {
                            Text("navigation.install-package")
                        } icon: {
                            Image(systemName: "plus")
                        }
                    }
                    .help("navigation.install-package.help")
                }
            }
        }
        .onAppear
        {
            print("Brew executable path: \(AppConstants.brewExecutablePath.absoluteString)")

            print("Documents directory: \(AppConstants.documentsDirectoryPath.path)")

            if !FileManager.default.fileExists(atPath: AppConstants.documentsDirectoryPath.path)
            {
                print("Documents directory does not exist, creating it...")
                try! FileManager.default.createDirectory(at: AppConstants.documentsDirectoryPath, withIntermediateDirectories: true)
            }
            else
            {
                print("Documents directory exists")
            }

            if !FileManager.default.fileExists(atPath: AppConstants.metadataFilePath.path)
            {
                print("Metadata file does not exist, creating it...")
                try! Data().write(to: AppConstants.metadataFilePath, options: .atomic)
            }
            else
            {
                print("Metadata file exists")
            }

            Task
            {
                async let analyticsQueryCommand = await shell(AppConstants.brewExecutablePath.absoluteString, ["analytics"])

                brewData.installedFormulae = await loadUpFormulae(appState: appState, sortBy: sortPackagesBy)
                brewData.installedCasks = await loadUpCasks(appState: appState, sortBy: sortPackagesBy)

                availableTaps.addedTaps = await loadUpTappedTaps()

                do
                {
                    appState.taggedPackageNames = try loadTaggedIDsFromDisk()

                    print("Tagged packages in appState: \(appState.taggedPackageNames)")

                    do
                    {
                        try await applyTagsToPackageTrackingArray(appState: appState, brewData: brewData)
                    }
                    catch let taggedStateApplicationError as NSError
                    {
                        print("Error while applying tagged state to packages: \(taggedStateApplicationError)")
                        appState.fatalAlertType = .couldNotApplyTaggedStateToPackages
                        appState.isShowingFatalError = true
                    }
                }
                catch let uuidLoadingError as NSError
                {
                    print("Failed while loading UUIDs from file: \(uuidLoadingError)")
                    appState.fatalAlertType = .couldNotApplyTaggedStateToPackages
                    appState.isShowingFatalError = true
                }

                if await analyticsQueryCommand.standardOutput.contains("Analytics are enabled")
                {
                    allowBrewAnalytics = true
                    print("Analytics are ENABLED")
                }
                else
                {
                    allowBrewAnalytics = false
                    print("Analytics are DISABLED")
                }
            }
        }
        .task(priority: .background)
        {
<<<<<<< HEAD
            if appState.isLoadingFormulae && appState.isLoadingCasks || availableTaps.addedTaps.isEmpty
            {
                print("Initial setup finished, time to fetch the top packages")
                
                async let topFormulae: [TopPackage] = try! await loadUpTopPackages(isCask: false, appState: appState)
                async let topCasks: [TopPackage] = try! await loadUpTopPackages(isCask: true, appState: appState)
                
                topPackagesTracker.topFormulae = await topFormulae
                topPackagesTracker.topCasks = await topCasks
=======
            if enableDiscoverability
            {
                if appState.isLoadingFormulae && appState.isLoadingCasks || availableTaps.addedTaps.isEmpty
                {
                    await loadTopPackages()
                }
>>>>>>> 17a81b56
            }
        }
        .onChange(of: sortPackagesBy, perform: { newSortOption in
            switch newSortOption
            {
            case .none:
                print("Chose NONE")

            case .alphabetically:
                print("Chose ALPHABETICALLY")
                brewData.installedFormulae = sortPackagesAlphabetically(brewData.installedFormulae)
                brewData.installedCasks = sortPackagesAlphabetically(brewData.installedCasks)

            case .byInstallDate:
                print("Chose BY INSTALL DATE")
                brewData.installedFormulae = sortPackagesByInstallDate(brewData.installedFormulae)
                brewData.installedCasks = sortPackagesByInstallDate(brewData.installedCasks)

            case .bySize:
                print("Chose BY SIZE")
                brewData.installedFormulae = sortPackagesBySize(brewData.installedFormulae)
                brewData.installedCasks = sortPackagesBySize(brewData.installedCasks)
            }
        })
        .onChange(of: areNotificationsEnabled, perform: { newValue in
            if newValue == true
            {
                Task(priority: .background)
                {
                    await appState.setupNotifications()
                }
            }
        })
        .onChange(of: enableDiscoverability, perform: { newValue in
            if newValue == true
            {
                Task(priority: .userInitiated)
                {
                    await loadTopPackages()
                }
            }
            else
            {
                print("Will purge top package trackers")
                /// Clear out the package trackers so they don't take up RAM
                topPackagesTracker.topFormulae = .init()
                topPackagesTracker.topCasks = .init()

                print("Package tracker status: \(topPackagesTracker.topFormulae) \(topPackagesTracker.topCasks)")
            }
        })
        .onChange(of: discoverabilityDaySpan, perform: { _ in
            Task(priority: .userInitiated)
            {
                await loadTopPackages()
            }
        })
        .onChange(of: sortTopPackagesBy, perform: { _ in
            sortTopPackages()
        })
        .sheet(isPresented: $appState.isShowingInstallationSheet)
        {
            AddFormulaView(isShowingSheet: $appState.isShowingInstallationSheet, packageInstallationProcessStep: .ready)
        }
        .sheet(isPresented: $appState.isShowingPackageReinstallationSheet)
        {
            ReinstallCorruptedPackageView(corruptedPackageToReinstall: appState.corruptedPackage)
        }
        .sheet(isPresented: $appState.isShowingAddTapSheet)
        {
            AddTapView(isShowingSheet: $appState.isShowingAddTapSheet)
        }
        .sheet(isPresented: $appState.isShowingUpdateSheet)
        {
            UpdatePackagesView(isShowingSheet: $appState.isShowingUpdateSheet)
        }
        .sheet(isPresented: $appState.isShowingIncrementalUpdateSheet)
        {
            UpdateSomePackagesView(isShowingSheet: $appState.isShowingIncrementalUpdateSheet)
        }
        .alert(isPresented: $appState.isShowingFatalError, content: {
            switch appState.fatalAlertType
            {
            case .uninstallationNotPossibleDueToDependency:
                return Alert(
                    title: Text("alert.unable-to-uninstall-dependency.title"),
                    message: Text("alert.unable-to-uninstall-dependency.message-\(appState.offendingDependencyProhibitingUninstallation)"),
                    dismissButton: .default(Text("action.close"), action: {
                        appState.isShowingFatalError = false
                    })
                )

            case .couldNotApplyTaggedStateToPackages:
                return Alert(
                    title: Text("alert.could-not-apply-tags.title"),
                    message: Text("alert.could-not-apply-tags.message"),
                    primaryButton: .cancel(Text("action.quit"), action: {
                        NSApplication.shared.terminate(self)
                    }),
                    secondaryButton: .destructive(Text("action.clear-metadata"), action: {
                        if FileManager.default.fileExists(atPath: AppConstants.documentsDirectoryPath.path)
                        {
                            do
                            {
                                try FileManager.default.removeItem(atPath: AppConstants.documentsDirectoryPath.path)
                                restartApp()
                            }
                            catch
                            {
                                appState.fatalAlertType = .couldNotClearMetadata
                            }
                        }
                        else
                        {
                            appState.fatalAlertType = .metadataFolderDoesNotExist
                        }
                    })
                )

            case .couldNotClearMetadata:
                return Alert(
                    title: Text("alert.could-not-clear-metadata.title"),
                    message: Text("alert.could-not-clear-metadata.message"),
                    primaryButton: .cancel(Text("action.restart"), action: {
                        restartApp()
                    }),
                    secondaryButton: .default(Text("action.reveal-in-finder"), action: {
                        if FileManager.default.fileExists(atPath: AppConstants.documentsDirectoryPath.path)
                        {
                            NSWorkspace.shared.open(AppConstants.documentsDirectoryPath)
                        }
                        else
                        {
                            appState.fatalAlertType = .metadataFolderDoesNotExist
                        }
                    })
                )

            case .metadataFolderDoesNotExist:
                return Alert(
                    title: Text("alert.metadata-folder-does-not-exist.title"),
                    message: Text("alert.metadata-folder-does-not-exist.message"),
                    dismissButton: .default(Text("action.quit"), action: {
                        NSApplication.shared.terminate(self)
                    })
                )

            case .couldNotCreateCorkMetadataDirectory:
                return Alert(
                    title: Text("alert.could-not-create-metadata-directory.title"),
                    message: Text("alert.could-not-create-metadata-directory-or-folder.message"),
                    dismissButton: .default(Text("action.restart"), action: {
                        restartApp()
                    })
                )
            case .couldNotCreateCorkMetadataFile:
                return Alert(
                    title: Text("alert.could-not-create-metadata-file.title"),
                    message: Text("alert.could-not-create-metadata-directory-or-folder.message"),
                    dismissButton: .default(Text("action.restart"), action: {
                        restartApp()
                    })
                )
            case .installedPackageHasNoVersions:
                return Alert(
                    title: Text("alert.package-corrupted.title-\(appState.corruptedPackage)"),
                    message: Text("alert.package-corrupted.message"),
                    dismissButton: .default(Text("action.repair-\(appState.corruptedPackage)"), action: {
                        appState.isShowingPackageReinstallationSheet = true
                    })
                )
            case .homePathNotSet:
                return Alert(
                    title: Text("alert.home-not-set.title"),
                    message: Text("alert.home-not-set.message"),
                    dismissButton: .destructive(Text("action.quit"), action: {
                        exit(0)
                    })
                )
            case .couldNotObtainNotificationPermissions:
                return Alert(
                    title: Text("alert.notifications-error-while-obtaining-permissions.title"),
                    message: Text("alert.notifications-error-while-obtaining-permissions.message"),
                    dismissButton: .cancel(Text("action.use-without-notifications"), action: {
                        appState.isShowingFatalError = false
                    })
                )
            case .couldNotParseTopPackages:
                return Alert(
                    title: Text("alert.notifications-error-while-parsing-top-packages.title"),
                    message: Text("alert.notifications-error-while-parsing-top-packages.message"),
                    dismissButton: .cancel(Text("action.close"), action: {
                        appState.isShowingFatalError = false
                    })
                )
<<<<<<< HEAD
=======
            case .receivedInvalidResponseFromBrew:
                return Alert(
                    title: Text("alert.notifications-error-while-getting-top-packages.title"),
                    message: Text("alert.notifications-error-while-getting-top-package.message"),
                    dismissButton: .cancel(Text("action.close"), action: {
                        appState.isShowingFatalError = false
                        enableDiscoverability = false
                    })
                )
>>>>>>> 17a81b56
            }
        })
    }

    func loadTopPackages() async -> Void
    {
        print("Initial setup finished, time to fetch the top packages")

        do
        {
            appState.isLoadingTopPackages = true

            async let topFormulae: [TopPackage] = try await loadUpTopPackages(numberOfDays: discoverabilityDaySpan.rawValue, isCask: false, appState: appState)
            async let topCasks: [TopPackage] = try await loadUpTopPackages(numberOfDays: discoverabilityDaySpan.rawValue, isCask: true, appState: appState)

            topPackagesTracker.topFormulae = try await topFormulae
            topPackagesTracker.topCasks = try await topCasks

            print("Packages in formulae tracker: \(topPackagesTracker.topFormulae.count)")
            print("Packages in cask tracker: \(topPackagesTracker.topCasks.count)")
            
            sortTopPackages()
            
            appState.isLoadingTopPackages = false
        }
        catch let topPackageLoadingError
        {
            print("Failed while loading top packages: \(topPackageLoadingError)")

            if topPackageLoadingError is DataDownloadingError
            {
                appState.fatalAlertType = .receivedInvalidResponseFromBrew
                appState.isShowingFatalError = true
            }
        }
    }
    private func sortTopPackages() -> Void
    {
        switch sortTopPackagesBy
        {
            case .mostDownloads:
                
                print("Will sort top packages by most downloads")
                
                topPackagesTracker.topFormulae = topPackagesTracker.topFormulae.sorted(by: { $0.packageDownloads > $1.packageDownloads })
                topPackagesTracker.topCasks = topPackagesTracker.topCasks.sorted(by: { $0.packageDownloads > $1.packageDownloads })
                
            case .fewestDownloads:
                
                print("Will sort top packages by fewest downloads")
                
                topPackagesTracker.topFormulae = topPackagesTracker.topFormulae.sorted(by: { $0.packageDownloads < $1.packageDownloads })
                topPackagesTracker.topCasks = topPackagesTracker.topCasks.sorted(by: { $0.packageDownloads < $1.packageDownloads })
                
            case .random:
                
                print("Will sort top packages randomly")
                
                topPackagesTracker.topFormulae = topPackagesTracker.topFormulae.shuffled()
                topPackagesTracker.topCasks = topPackagesTracker.topCasks.shuffled()
        }
    }
}<|MERGE_RESOLUTION|>--- conflicted
+++ resolved
@@ -25,11 +25,7 @@
     @EnvironmentObject var availableTaps: AvailableTaps
 
     @EnvironmentObject var topPackagesTracker: TopPackagesTracker
-<<<<<<< HEAD
-    
-=======
-
->>>>>>> 17a81b56
+  
     @EnvironmentObject var selectedPackageInfo: SelectedPackageInfo
 
     @EnvironmentObject var updateProgressTracker: UpdateProgressTracker
@@ -169,24 +165,12 @@
         }
         .task(priority: .background)
         {
-<<<<<<< HEAD
-            if appState.isLoadingFormulae && appState.isLoadingCasks || availableTaps.addedTaps.isEmpty
-            {
-                print("Initial setup finished, time to fetch the top packages")
-                
-                async let topFormulae: [TopPackage] = try! await loadUpTopPackages(isCask: false, appState: appState)
-                async let topCasks: [TopPackage] = try! await loadUpTopPackages(isCask: true, appState: appState)
-                
-                topPackagesTracker.topFormulae = await topFormulae
-                topPackagesTracker.topCasks = await topCasks
-=======
             if enableDiscoverability
             {
                 if appState.isLoadingFormulae && appState.isLoadingCasks || availableTaps.addedTaps.isEmpty
                 {
                     await loadTopPackages()
                 }
->>>>>>> 17a81b56
             }
         }
         .onChange(of: sortPackagesBy, perform: { newSortOption in
@@ -382,8 +366,6 @@
                         appState.isShowingFatalError = false
                     })
                 )
-<<<<<<< HEAD
-=======
             case .receivedInvalidResponseFromBrew:
                 return Alert(
                     title: Text("alert.notifications-error-while-getting-top-packages.title"),
@@ -393,7 +375,6 @@
                         enableDiscoverability = false
                     })
                 )
->>>>>>> 17a81b56
             }
         })
     }
