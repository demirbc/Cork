//
//  Start Page.swift
//  Cork
//
//  Created by David Bureš on 10.02.2023.
//

import SwiftUI

struct StartPage: View
{
    @AppStorage("allowBrewAnalytics") var allowBrewAnalytics: Bool = true

    @EnvironmentObject var brewData: BrewDataStorage
    @EnvironmentObject var availableTaps: AvailableTaps

    @EnvironmentObject var appState: AppState

    @EnvironmentObject var updateProgressTracker: UpdateProgressTracker
    @EnvironmentObject var outdatedPackageTracker: OutdatedPackageTracker

    @State private var isLoadingUpgradeablePackages = true

    @State private var isShowingFastCacheDeletionMaintenanceView: Bool = false

    @State private var isDisclosureGroupExpanded: Bool = false

    var body: some View
    {
        VStack
        {
            if appState.isLoadingFormulae && appState.isLoadingCasks || availableTaps.addedTaps.isEmpty
            {
                ProgressView("Loading Packages...")
            }
            else
            {
                VStack
                {
                    VStack(alignment: .leading)
                    {
                        Text("Homebrew Status")
                            .font(.title)
                            .frame(minWidth: 0, maxWidth: .infinity, alignment: .leading)

                        if isLoadingUpgradeablePackages
                        {
                            GroupBox
                            {
                                Grid
                                {
                                    GridRow(alignment: .firstTextBaseline) {
                                        HStack(alignment: .center, spacing: 15)
                                        {
                                            ProgressView()

                                            Text("Checking for package updates...")
                                        }
                                        .padding(10)
                                    }
                                    .frame(minWidth: 0, maxWidth: .infinity, alignment: .leading)
                                }
                            }
                        }
                        
                        
                        if outdatedPackageTracker.outdatedPackageNames.count != 0
                        {
                            GroupBox
                            {
                                Grid
                                {
                                    GridRow(alignment: .firstTextBaseline)
                                    {
                                        VStack(alignment: .leading)
                                        {
                                            GroupBoxHeadlineGroupWithArbitraryContent(image: outdatedPackageTracker.outdatedPackageNames.count == 1 ? "square.and.arrow.down" : "square.and.arrow.down.on.square")
                                            {
                                                HStack(alignment: .firstTextBaseline)
                                                {
                                                    VStack(alignment: .leading, spacing: 2) {
                                                        Text(outdatedPackageTracker.outdatedPackageNames.count == 1 ? "There is 1 outdated package" : "There are \(outdatedPackageTracker.outdatedPackageNames.count) outdated packages")
                                                            .font(.headline)
                                                        DisclosureGroup(isExpanded: $isDisclosureGroupExpanded)
                                                        {} label: {
                                                            Text("Outdated packages")
                                                                .font(.subheadline)
                                                        }

                                                        if isDisclosureGroupExpanded
                                                        {
                                                            List
                                                            {
                                                                ForEach(outdatedPackageTracker.outdatedPackageNames, id: \.self) { outdatedPackageName in
                                                                    Text(outdatedPackageName)
                                                                }
                                                            }
                                                            .listStyle(.bordered(alternatesRowBackgrounds: true))
                                                            .frame(height: 100)
                                                        }
                                                    }
                                                    
                                                    Spacer()
                                                    
                                                    Button
                                                    {
                                                        appState.isShowingUpdateSheet = true
                                                    } label: {
                                                        Text("Update")
                                                    }
                                                }
                                            }
                                        }
                                    }
                                }
                            }
                        }

                        GroupBox
                        {
                            VStack(alignment: .leading)
                            {
                                GroupBoxHeadlineGroup(
                                    image: "terminal",
                                    title: "You have \(brewData.installedFormulae.count) Formulae installed",
                                    mainText: "Formulae are packages that you use through a terminal"
                                )
                                .animation(.none, value: brewData.installedFormulae.count)

                                Divider()

                                GroupBoxHeadlineGroup(
                                    image: "macwindow",
                                    title: "You have \(brewData.installedCasks.count) Casks installed",
                                    mainText: "Casks are packages that have graphical windows"
                                )
                                .animation(.none, value: brewData.installedCasks.count)

                                Divider()

                                GroupBoxHeadlineGroup(
                                    image: "spigot",
                                    title: "You have \(availableTaps.addedTaps.count) Taps added",
                                    mainText: "Taps provide additional packages"
                                )
                                .animation(.none, value: availableTaps.addedTaps.count)
                            }
                        }

                        GroupBox
                        {
                            VStack(alignment: .leading)
                            {
                                GroupBoxHeadlineGroup(
                                    image: "chart.bar",
                                    title: "Homebrew analytics are \(allowBrewAnalytics ? "enabled" : "disabled")",
                                    mainText: "\(allowBrewAnalytics ? "Homebrew is collecting various anonymized data, such as which packages you have installed" : "Homebrew is not collecting any data about how you use it")"
                                )
                                .frame(minWidth: 0, maxWidth: .infinity, alignment: .leading)
                            }
                        }

                        if appState.cachedDownloadsFolderSize != 0
                        {
                            GroupBox
                            {
                                VStack
                                {
                                    HStack
                                    {
                                        GroupBoxHeadlineGroup(
                                            image: "square.and.arrow.down.on.square",
                                            title: "You have \(appState.cachedDownloadsFolderSize.convertDirectorySizeToPresentableFormat(size: appState.cachedDownloadsFolderSize)) of cached downloads",
                                            mainText: "These files are leftovers from completed package installations. They're safe to remove."
                                        )

                                        Spacer()

                                        Button
                                        {
<<<<<<< HEAD
                                            GroupBoxHeadlineGroup(
                                                image: "square.and.arrow.down.on.square",
                                                title: "You have \(appState.cachedDownloadsFolderSize.formatted(.byteCount(style: .file))) of cached downloads",
                                                mainText: "These files are leftovers from completed package installations. They're safe to remove."
                                            )

                                            Spacer()

                                            Button {
                                                appState.isShowingFastCacheDeletionMaintenanceView = true
                                            } label: {
                                                Text("Delete Cached Downloads…")
                                            }
=======
                                            appState.isShowingFastCacheDeletionMaintenanceView = true
                                        } label: {
                                            Text("Delete Cached Downloads…")
>>>>>>> 43783fa1
                                        }
                                    }
                                }
                            }
                        }
                    }

                    Spacer()

                    HStack
                    {
                        Spacer()
                        
                        UninstallationProgressWheel()

                        Button
                        {
                            print("Would perform maintenance")
                            appState.isShowingMaintenanceSheet.toggle()
                        } label: {
                            Text("Brew Maintenance…")
                        }
                    }
                }
            }
        }
        .padding()
        .onAppear
        {
            Task(priority: .background)
            {
                isLoadingUpgradeablePackages = true
                
                await shell("/opt/homebrew/bin/brew", ["update"])
                            
                outdatedPackageTracker.outdatedPackageNames = await getListOfUpgradeablePackages()
                
                withAnimation {
                    isLoadingUpgradeablePackages = false
                }
            }
        }
    }
}<|MERGE_RESOLUTION|>--- conflicted
+++ resolved
@@ -178,25 +178,9 @@
 
                                         Button
                                         {
-<<<<<<< HEAD
-                                            GroupBoxHeadlineGroup(
-                                                image: "square.and.arrow.down.on.square",
-                                                title: "You have \(appState.cachedDownloadsFolderSize.formatted(.byteCount(style: .file))) of cached downloads",
-                                                mainText: "These files are leftovers from completed package installations. They're safe to remove."
-                                            )
-
-                                            Spacer()
-
-                                            Button {
-                                                appState.isShowingFastCacheDeletionMaintenanceView = true
-                                            } label: {
-                                                Text("Delete Cached Downloads…")
-                                            }
-=======
                                             appState.isShowingFastCacheDeletionMaintenanceView = true
                                         } label: {
                                             Text("Delete Cached Downloads…")
->>>>>>> 43783fa1
                                         }
                                     }
                                 }
