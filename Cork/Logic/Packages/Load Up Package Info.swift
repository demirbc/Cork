//
//  Load Up Package Info.swift
//  Cork
//
//  Created by David Bureš on 19.07.2024.
//

import Foundation

enum BrewPackageInfoLoadingError: LocalizedError
{
    case didNotGetAnyTerminalOutput, standardErrorNotEmpty(presentError: String), couldNotConvertOutputToData, couldNotRetrievePackageFromOutput, couldNotDecodeOutput(presentError: String)

    var errorDescription: String?
    {
        switch self
        {
        case .didNotGetAnyTerminalOutput:
            return String(localized: "error.package-loading.no-terminal-output-returned")
        case .standardErrorNotEmpty(let presentError):
            return String(localized: "error.package-loading.standard-error-not-empty.\(presentError)")
        case .couldNotConvertOutputToData:
            return String(localized: "error.generic.couldnt-convert-string-to-data")
        case .couldNotRetrievePackageFromOutput:
            return String(localized: "error.package-loading-couldnt-get-package-from-parsed-output")
        case .couldNotDecodeOutput(let presentError):
            return String(localized: "error.generic-couldnt-decode-json.\(presentError)")
        }
    }
}

extension BrewPackage
{
    private struct PackageCommandOutput: Codable
    {
        // MARK: - Formulae

        struct Formulae: Codable
        {
            /// Name of the formula
            let name: String

            /// Description of the formula
            let desc: String?

            /// Homepage of the formula
            let homepage: URL

            /// Tap the formula came from
            let tap: String

            /// Caveats specified for the formula
            let caveats: String?

            struct Installed: Codable
            {
                let installedAsDependency: Bool

                struct RuntimeDependencies: Codable
                {
                    /// Name of the dependency
                    let fullName: String

                    /// Version of the dependency
                    let version: String

                    /// Revision of the dependency
                    let revision: Int

                    /// Version of the dependency
                    let pkgVersion: String

                    /// Whether the dependency is a direct dependency of the package
                    let declaredDirectly: Bool
                }

                /// The dependencies of the package
                let runtimeDependencies: [RuntimeDependencies]?
            }

            /// Various info about the installation
            let installed: [Installed]

            struct Bottle: Codable
            {
                struct Stable: Codable
                {
                    struct FileInfo: Codable
                    {
                        let cellar: URL
                        let url: URL
                        let sha256: String
                    }

                    /// The individual files
                    let files: [String: FileInfo]
                }

                /// The stable files
                let stable: Stable?
            }

            /// Info about the relevant files
            let bottle: Bottle

            /// Whether the package is outdated
            let outdated: Bool

            /// Whether the package is pinned
            let pinned: Bool

            // MARK: - Formuale functions

            func extractDependencies() -> [BrewPackageDependency]?
            {
                let allDependencies: [BrewPackage.PackageCommandOutput.Formulae.Installed.RuntimeDependencies] = installed.flatMap
                { installed in
                    installed.runtimeDependencies ?? []
                }

                if allDependencies.isEmpty
                {
                    return nil
                }

                return allDependencies.map
                { dependency in
                    .init(name: dependency.fullName, version: dependency.version, directlyDeclared: dependency.declaredDirectly)
                }
            }
<<<<<<< HEAD

            func getCompatibility() -> Bool
            {
                for compatibleSystem in bottle.stable.files.keys
=======
            
            func getCompatibility() -> Bool?
            {
                if let stableFiles = bottle.stable
>>>>>>> 1f8525b2
                {
                    for compatibleSystem in stableFiles.files.keys
                    {
<<<<<<< HEAD
                        AppConstants.logger.debug("Package \(name) is compatible")
                        return true
=======
                        if compatibleSystem.contains(AppConstants.osVersionString.lookupName)
                        {
                            AppConstants.logger.debug("Package \(self.name) is compatible")
                            return true
                        }
>>>>>>> 1f8525b2
                    }
                    
                    AppConstants.logger.debug("Package \(self.name) is NOT compatible")
                    return false
                }
                else
                {
                    return nil
                }
<<<<<<< HEAD

                AppConstants.logger.debug("Package \(name) is NOT compatible")
                return false
=======
>>>>>>> 1f8525b2
            }
        }

        // MARK: - Casks

        struct Casks: Codable
        {
            /// Name of the cask
            let token: String

            /// Description of the cask
            let desc: String?

            /// Homepage of the cask
            let homepage: URL

            /// The tap the cask came from
            let tap: String

            /// Whether the cask was installed as dependency
            /// Always false, since Casks can't have dependencies or be dependants
            let installedAsDependency: Bool = false

            /// Whether the cas is outdated
            let outdated: Bool

            /// Caveats specified for the cask
            let caveats: String?
        }

        let formulae: [Formulae]?
        let casks: [Casks]?

        /// Extract dependencies from the struct so they can be used
        func extractDependencies() -> [BrewPackageDependency]?
        {
            guard let formulae = formulae
            else
            {
                return nil
            }

            let allDependencies: [BrewPackage.PackageCommandOutput.Formulae.Installed.RuntimeDependencies] = formulae.flatMap
            { formula in
                formula.installed.flatMap
                { installed in
                    installed.runtimeDependencies ?? []
                }
            }

            if allDependencies.isEmpty
            {
                return nil
            }

            return allDependencies.map
            { dependency in
                .init(name: dependency.fullName, version: dependency.version, directlyDeclared: dependency.declaredDirectly)
            }
        }
    }

    /// Load package details
    @MainActor
    func loadDetails() async throws -> BrewPackageDetails
    {
        let decoder: JSONDecoder = {
            let decoder: JSONDecoder = .init()
            decoder.keyDecodingStrategy = .convertFromSnakeCase

            return decoder
        }()

        var rawOutput: TerminalOutput?

        switch type
        {
        case .formula:
            rawOutput = await shell(AppConstants.brewExecutablePath, ["info", "--json=v2", name])

        case .cask:
            rawOutput = await shell(AppConstants.brewExecutablePath, ["info", "--json=v2", "--cask", name])
        }

        // MARK: - Error checking

        guard let rawOutput
        else
        {
            AppConstants.logger.error("Did not get any terminal output from the package details loading function")

            throw BrewPackageInfoLoadingError.didNotGetAnyTerminalOutput
        }

        if !rawOutput.standardError.isEmpty
        {
            AppConstants.logger.warning("Standard error of the package details loading function is not empty. Will investigate if the error can be ignored.")

            if rawOutput.standardError.range(of: "(T|t)reating.*as a (formula|cask)", options: .regularExpression) != nil
            {
                AppConstants.logger.notice("The error of package details loading function was not serious enough to throw an error. Ignoring.")
            }
            else
            {
                AppConstants.logger.error("Error was serious enough to throw an error")

                throw BrewPackageInfoLoadingError.standardErrorNotEmpty(presentError: rawOutput.standardError)
            }
        }

        AppConstants.logger.debug("JSON output: \(rawOutput.standardOutput)")

        guard let decodableData: Data = rawOutput.standardOutput.data(using: .utf8, allowLossyConversion: false)
        else
        {
            AppConstants.logger.error("Could not convert string of package details loading function to data")

            throw BrewPackageInfoLoadingError.couldNotConvertOutputToData
        }

        // MARK: - Decoding

        do
        {
            let rawDecodedPackageInfo: PackageCommandOutput = try decoder.decode(PackageCommandOutput.self, from: decodableData)

            switch type
            {
            case .formula:
                guard let formulaInfo: PackageCommandOutput.Formulae = rawDecodedPackageInfo.formulae?.first
                else
                {
                    AppConstants.logger.error("Could not retrieve the relevant formula during formula details loading")

                    throw BrewPackageInfoLoadingError.couldNotRetrievePackageFromOutput
                }

                return .init(
                    name: formulaInfo.name,
                    description: formulaInfo.desc,
                    homepage: formulaInfo.homepage,
                    tap: .init(name: formulaInfo.tap),
                    installedAsDependency: formulaInfo.installed.first?.installedAsDependency ?? false,
                    dependencies: formulaInfo.extractDependencies(),
                    outdated: formulaInfo.outdated,
                    caveats: formulaInfo.caveats,
                    pinned: formulaInfo.pinned,
                    isCompatible: formulaInfo.getCompatibility()
                )

            case .cask:
                guard let caskInfo: PackageCommandOutput.Casks = rawDecodedPackageInfo.casks?.first
                else
                {
                    AppConstants.logger.error("Could not retrieve the relevant cask during formula details loading")

                    throw BrewPackageInfoLoadingError.couldNotRetrievePackageFromOutput
                }

                return .init(
                    name: caskInfo.token,
                    description: caskInfo.desc,
                    homepage: caskInfo.homepage,
                    tap: .init(name: caskInfo.tap),
                    installedAsDependency: false,
                    dependencies: nil,
                    outdated: caskInfo.outdated,
                    caveats: caskInfo.caveats,
                    pinned: false,
                    isCompatible: true
                )
            }
        }
        catch let brewDetailsLoadingError
        {
            AppConstants.logger.error("Failed while decoding package info: \(brewDetailsLoadingError)")

            throw BrewPackageInfoLoadingError.couldNotDecodeOutput(presentError: brewDetailsLoadingError.localizedDescription)
        }
    }
}<|MERGE_RESOLUTION|>--- conflicted
+++ resolved
@@ -128,30 +128,18 @@
                     .init(name: dependency.fullName, version: dependency.version, directlyDeclared: dependency.declaredDirectly)
                 }
             }
-<<<<<<< HEAD
-
-            func getCompatibility() -> Bool
-            {
-                for compatibleSystem in bottle.stable.files.keys
-=======
             
             func getCompatibility() -> Bool?
             {
                 if let stableFiles = bottle.stable
->>>>>>> 1f8525b2
                 {
                     for compatibleSystem in stableFiles.files.keys
                     {
-<<<<<<< HEAD
-                        AppConstants.logger.debug("Package \(name) is compatible")
-                        return true
-=======
                         if compatibleSystem.contains(AppConstants.osVersionString.lookupName)
                         {
                             AppConstants.logger.debug("Package \(self.name) is compatible")
                             return true
                         }
->>>>>>> 1f8525b2
                     }
                     
                     AppConstants.logger.debug("Package \(self.name) is NOT compatible")
@@ -161,12 +149,6 @@
                 {
                     return nil
                 }
-<<<<<<< HEAD
-
-                AppConstants.logger.debug("Package \(name) is NOT compatible")
-                return false
-=======
->>>>>>> 1f8525b2
             }
         }
 
