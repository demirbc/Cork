--- conflicted
+++ resolved
@@ -59,10 +59,6 @@
         }
     }
 
-<<<<<<< HEAD
-    #warning("TODO: Put this somewhere where it actually works like it's supposed to. For now, it just removes all packages even if it's still stuck fetching dependencies")
-=======
->>>>>>> 8682c1fb
     installationProgressTracker.packagesStillLeftToInstall.removeAll(where: { $0 == package.name })
     
     return installationResult
