--- conflicted
+++ resolved
@@ -47,11 +47,7 @@
             {
                 withAnimation
                 {
-<<<<<<< HEAD
-                    brewData.installedFormulae.removeAll(where: { $0.name == package.name })
-=======
                     brewData.installedCasks.removeAll(where: { $0.name == package.name })
->>>>>>> 8682c1fb
                 }
             }
 
@@ -60,11 +56,7 @@
             {
                 withAnimation
                 {
-<<<<<<< HEAD
-                    brewData.installedCasks.removeAll(where: { $0.name == package.name })
-=======
                     brewData.installedFormulae.removeAll(where: { $0.name == package.name })
->>>>>>> 8682c1fb
                 }
             }
         }
